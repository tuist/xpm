{
  "files": [
    "README.md"
  ],
  "imageSize": 100,
  "commit": false,
  "contributors": [
    {
      "login": "kalkwarf",
      "name": "kalkwarf",
      "avatar_url": "https://avatars1.githubusercontent.com/u/1033839?v=4",
      "profile": "https://github.com/kalkwarf",
      "contributions": [
        "ideas",
        "bug"
      ]
    },
    {
      "login": "fortmarek",
      "name": "Marek Fořt",
      "avatar_url": "https://avatars0.githubusercontent.com/u/9371695?v=4",
      "profile": "https://github.com/fortmarek",
      "contributions": [
        "ideas"
      ]
    },
    {
      "login": "fortmarek",
      "name": "Marek Fořt",
      "avatar_url": "https://avatars0.githubusercontent.com/u/9371695?v=4",
      "profile": "https://github.com/fortmarek",
      "contributions": [
        "ideas"
      ]
    },
    {
      "login": "kwridan",
      "name": "Kas",
      "avatar_url": "https://avatars3.githubusercontent.com/u/11914919?v=4",
      "profile": "http://www.matrixprojects.net",
      "contributions": [
        "code"
      ]
    },
    {
      "login": "natanrolnik",
      "name": "Natan Rolnik",
      "avatar_url": "https://avatars3.githubusercontent.com/u/1164565?v=4",
      "profile": "http://natanrolnik.me",
      "contributions": [
        "bug"
      ]
    },
    {
      "login": "svastven",
      "name": "svastven",
      "avatar_url": "https://avatars0.githubusercontent.com/u/42235915?v=4",
      "profile": "https://github.com/svastven",
      "contributions": [
        "ideas"
      ]
    },
    {
      "login": "bhuemer",
      "name": "Bernhard Huemer",
      "avatar_url": "https://avatars2.githubusercontent.com/u/1212480?v=4",
      "profile": "http://bhuemer.github.io",
      "contributions": [
        "ideas"
      ]
    },
    {
      "login": "mollyIV",
      "name": "Daniel Jankowski",
      "avatar_url": "https://avatars0.githubusercontent.com/u/10795657?v=4",
      "profile": "https://djankowski.dev",
      "contributions": [
        "ideas"
      ]
    },
    {
      "login": "facumenzella",
      "name": "Facundo Menzella",
      "avatar_url": "https://avatars1.githubusercontent.com/u/1125252?v=4",
      "profile": "https://github.com/facumenzella",
      "contributions": [
        "ideas"
      ]
    },
    {
      "login": "eito",
      "name": "Eric Ito",
      "avatar_url": "https://avatars3.githubusercontent.com/u/775643?v=4",
      "profile": "https://github.com/eito",
      "contributions": [
        "ideas"
      ]
    },
    {
<<<<<<< HEAD
      "login": "laxmorek",
      "name": "Kamil Harasimowicz",
      "avatar_url": "https://avatars2.githubusercontent.com/u/4774319?v=4",
      "profile": "https://github.com/laxmorek",
      "contributions": [
        "code",
        "ideas"
      ]
=======
      "login": "olejnjak",
      "name": "Jakub Olejník",
      "avatar_url": "https://avatars1.githubusercontent.com/u/3148214?v=4",
      "profile": "https://github.com/olejnjak",
      "contributions": [
        "ideas"
      ]
    },
    {
      "login": "lakpa",
      "name": "ldindu",
      "avatar_url": "https://avatars0.githubusercontent.com/u/389328?v=4",
      "profile": "https://github.com/lakpa",
      "contributions": [
        "ideas"
      ]
    },
    {
      "login": "gtsifrikas",
      "name": "George Tsifrikas",
      "avatar_url": "https://avatars2.githubusercontent.com/u/8904378?v=4",
      "profile": "https://github.com/gtsifrikas",
      "contributions": [
        "blog"
      ]
>>>>>>> c1640875
    }
  ],
  "contributorsPerLine": 7,
  "projectName": "tuist",
  "projectOwner": "tuist",
  "repoType": "github",
  "repoHost": "https://github.com",
  "skipCi": true
}<|MERGE_RESOLUTION|>--- conflicted
+++ resolved
@@ -97,7 +97,6 @@
       ]
     },
     {
-<<<<<<< HEAD
       "login": "laxmorek",
       "name": "Kamil Harasimowicz",
       "avatar_url": "https://avatars2.githubusercontent.com/u/4774319?v=4",
@@ -106,7 +105,8 @@
         "code",
         "ideas"
       ]
-=======
+    },
+    {
       "login": "olejnjak",
       "name": "Jakub Olejník",
       "avatar_url": "https://avatars1.githubusercontent.com/u/3148214?v=4",
@@ -132,7 +132,6 @@
       "contributions": [
         "blog"
       ]
->>>>>>> c1640875
     }
   ],
   "contributorsPerLine": 7,
