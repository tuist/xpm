--- conflicted
+++ resolved
@@ -54,40 +54,12 @@
     Then I copy the fixture ios_app_with_framework_and_resources into the working directory
     Then tuist generates the project
     Then I should be able to build for iOS the scheme App
-<<<<<<< HEAD
-    Then the product 'App.app' with destination 'Debug-iphoneos' contains resource 'tuist.png'
-    Then the product 'App.app' with destination 'Debug-iphoneos' contains resource 'Examples/item.json'
-    Then the product 'App.app' with destination 'Debug-iphoneos' contains resource 'Examples/list.json'
-    Then the product 'App.app' with destination 'Debug-iphoneos' contains resource 'Assets.car'
-    Then the product 'App.app' with destination 'Debug-iphoneos' contains resource 'resource.txt'
-    Then the product 'App.app' with destination 'Debug-iphoneos' contains resource 'en.lproj/Greetings.strings'
-    Then the product 'App.app' with destination 'Debug-iphoneos' contains resource 'fr.lproj/Greetings.strings'
-    Then the product 'App.app' with destination 'Debug-iphoneos' contains resource 'resource_without_extension'
-    Then the product 'App.app' with destination 'Debug-iphoneos' does not contain resource 'do_not_include.dat'
-    Then the product 'App.app' with destination 'Debug-iphoneos' contains resource 'StaticFrameworkResources.bundle'
-    Then the product 'App.app' with destination 'Debug-iphoneos' contains resource 'StaticFramework2Resources.bundle'
-    Then the product 'App.app' with destination 'Debug-iphoneos' contains resource 'StaticFramework3Resources.bundle'
-    Then the product 'App.app' with destination 'Debug-iphoneos' contains resource 'StaticFramework4Resources.bundle'
-    Then the product 'App.app' with destination 'Debug-iphoneos' does not contain headers
-    Then the product 'StaticFrameworkResources.bundle' with destination 'Debug-iphoneos' contains resource 'tuist-bundle.png'
-    Then the product 'StaticFramework2Resources.bundle' with destination 'Debug-iphoneos' contains resource 'StaticFramework2Resources-tuist.png'
-    Then the product 'StaticFramework3Resources.bundle' with destination 'Debug-iphoneos' contains resource 'StaticFramework3Resources-tuist.png'
-    Then the product 'StaticFramework4Resources.bundle' with destination 'Debug-iphoneos' contains resource 'StaticFramework4Resources-tuist.png'
-    Then a file App/Derived/Sources/Bundle+App.swift exists
-    Then a file App/Derived/Sources/Strings+App.swift exists
-    Then a file App/Derived/Sources/Assets+App.swift exists
-    Then a file App/Derived/Sources/Fonts+App.swift exists
-    Then a file App/Derived/Sources/Environment.swift exists
-    Then a file StaticFramework3/Derived/Sources/Assets+StaticFramework3.swift exists
-=======
     Then the product 'App.app' with destination 'Debug-iphonesimulator' contains resource 'tuist.png'
     Then the product 'App.app' with destination 'Debug-iphonesimulator' contains resource 'Examples/item.json'
     Then the product 'App.app' with destination 'Debug-iphonesimulator' contains resource 'Examples/list.json'
     Then the product 'App.app' with destination 'Debug-iphonesimulator' contains resource 'Assets.car'
     Then the product 'App.app' with destination 'Debug-iphonesimulator' contains resource 'resource.txt'
-    Then the product 'App.app' with destination 'Debug-iphonesimulator' contains resource 'en.lproj/App.strings'
     Then the product 'App.app' with destination 'Debug-iphonesimulator' contains resource 'en.lproj/Greetings.strings'
-    Then the product 'App.app' with destination 'Debug-iphonesimulator' contains resource 'fr.lproj/App.strings'
     Then the product 'App.app' with destination 'Debug-iphonesimulator' contains resource 'fr.lproj/Greetings.strings'
     Then the product 'App.app' with destination 'Debug-iphonesimulator' contains resource 'resource_without_extension'
     Then the product 'App.app' with destination 'Debug-iphonesimulator' does not contain resource 'do_not_include.dat'
@@ -100,4 +72,9 @@
     Then the product 'StaticFramework2Resources.bundle' with destination 'Debug-iphonesimulator' contains resource 'StaticFramework2Resources-tuist.png'
     Then the product 'StaticFramework3Resources.bundle' with destination 'Debug-iphonesimulator' contains resource 'StaticFramework3Resources-tuist.png'
     Then the product 'StaticFramework4Resources.bundle' with destination 'Debug-iphonesimulator' contains resource 'StaticFramework4Resources-tuist.png'
->>>>>>> 11a3d52d
+    Then a file App/Derived/Sources/Bundle+App.swift exists
+    Then a file App/Derived/Sources/Strings+App.swift exists
+    Then a file App/Derived/Sources/Assets+App.swift exists
+    Then a file App/Derived/Sources/Fonts+App.swift exists
+    Then a file App/Derived/Sources/Environment.swift exists
+    Then a file StaticFramework3/Derived/Sources/Assets+StaticFramework3.swift exists