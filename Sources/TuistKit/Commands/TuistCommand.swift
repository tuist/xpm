import ArgumentParser
import Foundation
import TuistSupport

public struct TuistCommand: ParsableCommand {
    public init() {}

    public static var configuration: CommandConfiguration {
        CommandConfiguration(commandName: "tuist",
                             abstract: "Generate, build and test your Xcode projects.",
                             subcommands: [
<<<<<<< HEAD
                                GenerateCommand.self,
                                ScaffoldCommand.self,
                                InitCommand.self,
        ])
=======
                                 GenerateCommand.self,
                                 UpCommand.self,
                             ])
>>>>>>> 97e32ed1
    }

    public static func main(_ arguments: [String]? = nil) -> Never {
        let errorHandler = ErrorHandler()
        let command: ParsableCommand
        do {
            let processedArguments = processArguments(arguments)
            if processedArguments?.first == ScaffoldCommand.configuration.commandName {
                try ScaffoldCommand.preprocess(processedArguments)
            }
            if processedArguments?.first == InitCommand.configuration.commandName {
                try InitCommand.preprocess(processedArguments)
            }
            command = try parseAsRoot(processedArguments!)
        } catch {
            logger.error("\(fullMessage(for: error))")
            _exit(exitCode(for: error).rawValue)
        }
        do {
            try command.run()
            exit()
        } catch let error as FatalError {
            errorHandler.fatal(error: error)
            _exit(exitCode(for: error).rawValue)
        } catch {
            errorHandler.fatal(error: UnhandledError(error: error))
            _exit(exitCode(for: error).rawValue)
        }
    }

    // MARK: - Helpers

    private static func processArguments(_ arguments: [String]?) -> [String]? {
        let arguments = arguments ?? Array(CommandLine.arguments.dropFirst())
        return arguments.filter { $0 != "--verbose" }
    }
}<|MERGE_RESOLUTION|>--- conflicted
+++ resolved
@@ -9,16 +9,11 @@
         CommandConfiguration(commandName: "tuist",
                              abstract: "Generate, build and test your Xcode projects.",
                              subcommands: [
-<<<<<<< HEAD
                                 GenerateCommand.self,
+                                UpCommand.self,
                                 ScaffoldCommand.self,
                                 InitCommand.self,
         ])
-=======
-                                 GenerateCommand.self,
-                                 UpCommand.self,
-                             ])
->>>>>>> 97e32ed1
     }
 
     public static func main(_ arguments: [String]? = nil) -> Never {
