--- conflicted
+++ resolved
@@ -55,12 +55,7 @@
             generate: generate,
             clean: clean,
             configuration: configuration,
-<<<<<<< HEAD
-            path: absolutePath,
-            listSchemes: list
-=======
             path: absolutePath
->>>>>>> 11211f04
         )
     }
 }