--- conflicted
+++ resolved
@@ -117,24 +117,14 @@
         configurationList.buildConfigurations.append(variantBuildConfiguration)
     }
 
-<<<<<<< HEAD
     private func generateTargetSettingsFor(target: Target,
                                            buildConfiguration: BuildConfiguration,
                                            configuration: Configuration?,
                                            fileElements: ProjectFileElements,
+                                           graph: Graphing,
                                            pbxproj: PBXProj,
                                            configurationList: XCConfigurationList,
                                            sourceRootPath: AbsolutePath) throws {
-=======
-    fileprivate func generateTargetSettingsFor(target: Target,
-                                               buildConfiguration: BuildConfiguration,
-                                               configuration: Configuration?,
-                                               fileElements: ProjectFileElements,
-                                               graph: Graphing,
-                                               pbxproj: PBXProj,
-                                               configurationList: XCConfigurationList,
-                                               sourceRootPath: AbsolutePath) throws {
->>>>>>> 33fc00bb
         let product = settingsProviderProduct(target)
         let platform = settingsProviderPlatform(target)
         let variant: BuildSettingsProvider.Variant = (buildConfiguration == .debug) ? .debug : .release
