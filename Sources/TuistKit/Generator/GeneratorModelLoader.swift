import Basic
import Foundation
import ProjectDescription
import TuistCore
import TuistGenerator
import TuistSupport

enum GeneratorModelLoaderError: Error, Equatable, FatalError {
    case missingFile(AbsolutePath)
    var type: ErrorType {
        switch self {
        case .missingFile:
            return .abort
        }
    }

    var description: String {
        switch self {
        case let .missingFile(path):
            return "Couldn't find file at path '\(path.pathString)'"
        }
    }
}

class GeneratorModelLoader: GeneratorModelLoading {
    private let manifestLoader: GraphManifestLoading
    private let manifestLinter: ManifestLinting

    init(manifestLoader: GraphManifestLoading,
         manifestLinter: ManifestLinting) {
        self.manifestLoader = manifestLoader
        self.manifestLinter = manifestLinter
    }

    /// Load a Project model at the specified path
    ///
    /// - Parameters:
    ///   - path: The absolute path for the project model to load.
    /// - Returns: The Project loaded from the specified path
    /// - Throws: Error encountered during the loading process (e.g. Missing project)
    func loadProject(at path: AbsolutePath) throws -> TuistCore.Project {
        let manifest = try manifestLoader.loadProject(at: path)
        let tuistConfig = try loadTuistConfig(at: path)
        let generatorPaths = GeneratorPaths(manifestDirectory: path)

        try manifestLinter.lint(project: manifest)
            .printAndThrowIfNeeded()

        let project = try TuistCore.Project.from(manifest: manifest,
                                                 path: path,
                                                 generatorPaths: generatorPaths)

        return try enriched(model: project, with: tuistConfig)
    }

    func loadWorkspace(at path: AbsolutePath) throws -> TuistCore.Workspace {
        let manifest = try manifestLoader.loadWorkspace(at: path)
        let generatorPaths = GeneratorPaths(manifestDirectory: path)
        let workspace = try TuistCore.Workspace.from(manifest: manifest,
                                                     path: path,
                                                     generatorPaths: generatorPaths,
                                                     manifestLoader: manifestLoader)
        return workspace
    }

    func loadTuistConfig(at path: AbsolutePath) throws -> TuistCore.TuistConfig {
        guard let tuistConfigPath = FileHandler.shared.locateDirectoryTraversingParents(from: path, path: Manifest.tuistConfig.fileName) else {
            return TuistCore.TuistConfig.default
        }

        let manifest = try manifestLoader.loadTuistConfig(at: tuistConfigPath.parentDirectory)
        return try TuistCore.TuistConfig.from(manifest: manifest, path: path)
    }

    private func enriched(model: TuistCore.Project,
                          with config: TuistCore.TuistConfig) throws -> TuistCore.Project {
        var enrichedModel = model

        // Xcode project file name
        let xcodeFileName = xcodeFileNameOverride(from: config, for: model)
        enrichedModel = enrichedModel.replacing(fileName: xcodeFileName)

        return enrichedModel
    }

    private func xcodeFileNameOverride(from config: TuistCore.TuistConfig,
                                       for model: TuistCore.Project) -> String? {
        var xcodeFileName = config.generationOptions.compactMap { item -> String? in
            switch item {
            case let .xcodeProjectName(projectName):
                return projectName.description
            default:
                return nil
            }
        }.first

        let projectNameTemplate = TemplateString.Token.projectName.rawValue
        xcodeFileName = xcodeFileName?.replacingOccurrences(of: projectNameTemplate,
                                                            with: model.name)

        return xcodeFileName
    }
}

extension TuistCore.TuistConfig {
    static func from(manifest: ProjectDescription.TuistConfig,
                     path: AbsolutePath) throws -> TuistCore.TuistConfig {
        let generationOptions = try manifest.generationOptions.map { try TuistCore.TuistConfig.GenerationOption.from(manifest: $0, path: path) }
        let compatibleXcodeVersions = TuistCore.CompatibleXcodeVersions.from(manifest: manifest.compatibleXcodeVersions)

        return TuistCore.TuistConfig(compatibleXcodeVersions: compatibleXcodeVersions,
                                     generationOptions: generationOptions)
    }
}

extension TuistCore.TuistConfig.GenerationOption {
    static func from(manifest: ProjectDescription.TuistConfig.GenerationOptions,
                     path _: AbsolutePath) throws -> TuistCore.TuistConfig.GenerationOption {
        switch manifest {
        case let .xcodeProjectName(templateString):
            return .xcodeProjectName(templateString.description)
        }
    }
}

extension TuistCore.CompatibleXcodeVersions {
    static func from(manifest: ProjectDescription.CompatibleXcodeVersions) -> TuistCore.CompatibleXcodeVersions {
        switch manifest {
        case .all:
            return .all
        case let .list(versions):
            return .list(versions)
        }
    }
}

extension TuistCore.Workspace {
    static func from(manifest: ProjectDescription.Workspace,
                     path: AbsolutePath,
                     generatorPaths: GeneratorPaths,
                     manifestLoader: GraphManifestLoading) throws -> TuistCore.Workspace {
        func globProjects(_ path: Path) throws -> [AbsolutePath] {
            let resolvedPath = try generatorPaths.resolve(path: path)
            let projects = FileHandler.shared.glob(AbsolutePath("/"), glob: String(resolvedPath.pathString.dropFirst()))
                .lazy
                .filter(FileHandler.shared.isFolder)
                .filter {
                    manifestLoader.manifests(at: $0).contains(.project)
                }

            if projects.isEmpty {
                Printer.shared.print(warning: "No projects found at: \(path.pathString)")
            }

            return Array(projects)
        }

        let additionalFiles = try manifest.additionalFiles.flatMap {
            try TuistCore.FileElement.from(manifest: $0,
                                           path: path,
                                           generatorPaths: generatorPaths)
        }

        return TuistCore.Workspace(name: manifest.name,
                                   projects: try manifest.projects.flatMap(globProjects),
                                   additionalFiles: additionalFiles)
    }
}

extension TuistCore.FileElement {
    static func from(manifest: ProjectDescription.FileElement,
                     path: AbsolutePath,
                     generatorPaths: GeneratorPaths,
                     includeFiles: @escaping (AbsolutePath) -> Bool = { _ in true }) throws -> [TuistCore.FileElement] {
        func globFiles(_ path: AbsolutePath) -> [AbsolutePath] {
            let files = FileHandler.shared.glob(AbsolutePath("/"), glob: String(path.pathString.dropFirst()))
                .filter(includeFiles)

            if files.isEmpty {
                if FileHandler.shared.isFolder(path) {
                    Printer.shared.print(warning: "'\(path.pathString)' is a directory, try using: '\(path.pathString)/**' to list its files")
                } else {
                    Printer.shared.print(warning: "No files found at: \(path.pathString)")
                }
            }

            return files
        }

        func folderReferences(_ path: AbsolutePath) -> [AbsolutePath] {
            guard FileHandler.shared.exists(path) else {
                Printer.shared.print(warning: "\(path.pathString) does not exist")
                return []
            }

            guard FileHandler.shared.isFolder(path) else {
                Printer.shared.print(warning: "\(path.pathString) is not a directory - folder reference paths need to point to directories")
                return []
            }

            return [path]
        }

        switch manifest {
        case let .glob(pattern: pattern):
            let resolvedPath = try generatorPaths.resolve(path: pattern)
            return globFiles(resolvedPath).map(FileElement.file)
        case let .folderReference(path: folderReferencePath):
            let resolvedPath = try generatorPaths.resolve(path: folderReferencePath)
            return folderReferences(resolvedPath).map(FileElement.folderReference)
        }
    }
}

extension TuistCore.Project {
    static func from(manifest: ProjectDescription.Project,
                     path: AbsolutePath,
                     generatorPaths: GeneratorPaths) throws -> TuistCore.Project {
        let name = manifest.name

        let settings = try manifest.settings.map { try TuistCore.Settings.from(manifest: $0, path: path, generatorPaths: generatorPaths) }
        let targets = try manifest.targets.map {
            try TuistCore.Target.from(manifest: $0,
                                      path: path,
                                      generatorPaths: generatorPaths)
        }

        let schemes = manifest.schemes.map { TuistCore.Scheme.from(manifest: $0, projectPath: path) }

        let additionalFiles = try manifest.additionalFiles.flatMap {
            try TuistCore.FileElement.from(manifest: $0,
                                           path: path,
                                           generatorPaths: generatorPaths)
        }

        let packages = try manifest.packages.map { package in
            try TuistCore.Package.from(manifest: package, path: path, generatorPaths: generatorPaths)
        }

        return Project(path: path,
                       name: name,
                       settings: settings ?? .default,
                       filesGroup: .group(name: "Project"),
                       targets: targets,
                       packages: packages,
                       schemes: schemes,
                       additionalFiles: additionalFiles)
    }

    func adding(target: TuistCore.Target) -> TuistCore.Project {
        return Project(path: path,
                       name: name,
                       fileName: fileName,
                       settings: settings,
                       filesGroup: filesGroup,
                       targets: targets + [target],
                       packages: packages,
                       schemes: schemes,
                       additionalFiles: additionalFiles)
    }

    func replacing(fileName: String?) -> TuistCore.Project {
        return Project(path: path,
                       name: name,
                       fileName: fileName,
                       settings: settings,
                       filesGroup: filesGroup,
                       targets: targets,
                       packages: packages,
                       schemes: schemes,
                       additionalFiles: additionalFiles)
    }
}

extension TuistCore.Target {
    // swiftlint:disable:next function_body_length
    static func from(manifest: ProjectDescription.Target,
                     path: AbsolutePath,
                     generatorPaths: GeneratorPaths) throws -> TuistCore.Target {
        let name = manifest.name
        let platform = try TuistCore.Platform.from(manifest: manifest.platform)
        let product = TuistCore.Product.from(manifest: manifest.product)

        let bundleId = manifest.bundleId
        let productName = manifest.productName
        let deploymentTarget = manifest.deploymentTarget.map { TuistCore.DeploymentTarget.from(manifest: $0) }

        let dependencies = try manifest.dependencies.map { try TuistCore.Dependency.from(manifest: $0, generatorPaths: generatorPaths) }

        let infoPlist = try TuistCore.InfoPlist.from(manifest: manifest.infoPlist, path: path, generatorPaths: generatorPaths)
        let entitlements = try manifest.entitlements.map { try generatorPaths.resolve(path: $0) }

        let settings = try manifest.settings.map { try TuistCore.Settings.from(manifest: $0, path: path, generatorPaths: generatorPaths) }
        let sources = try TuistCore.Target.sources(projectPath: path, sources: manifest.sources?.globs.map {
            (glob: try generatorPaths.resolve(path: $0.glob).pathString, compilerFlags: $0.compilerFlags)
        } ?? [])

        let resourceFilter = { (path: AbsolutePath) -> Bool in
            TuistCore.Target.isResource(path: path)
        }
        let resources = try (manifest.resources ?? []).flatMap {
            try TuistCore.FileElement.from(manifest: $0,
                                           path: path,
                                           generatorPaths: generatorPaths,
                                           includeFiles: resourceFilter)
        }

        let headers = try manifest.headers.map { try TuistCore.Headers.from(manifest: $0, path: path, generatorPaths: generatorPaths) }

        let coreDataModels = try manifest.coreDataModels.map {
            try TuistCore.CoreDataModel.from(manifest: $0, path: path, generatorPaths: generatorPaths)
        }

        let actions = try manifest.actions.map { try TuistCore.TargetAction.from(manifest: $0, path: path, generatorPaths: generatorPaths) }
        let environment = manifest.environment

        return TuistCore.Target(name: name,
                                platform: platform,
                                product: product,
                                productName: productName,
                                bundleId: bundleId,
                                deploymentTarget: deploymentTarget,
                                infoPlist: infoPlist,
                                entitlements: entitlements,
                                settings: settings,
                                sources: sources,
                                resources: resources,
                                headers: headers,
                                coreDataModels: coreDataModels,
                                actions: actions,
                                environment: environment,
                                filesGroup: .group(name: "Project"),
                                dependencies: dependencies)
    }
}

extension TuistCore.InfoPlist {
    static func from(manifest: ProjectDescription.InfoPlist, path _: AbsolutePath, generatorPaths: GeneratorPaths) throws -> TuistCore.InfoPlist {
        switch manifest {
        case let .file(infoplistPath):
            return .file(path: try generatorPaths.resolve(path: infoplistPath))
        case let .dictionary(dictionary):
            return .dictionary(
                dictionary.mapValues { TuistCore.InfoPlist.Value.from(manifest: $0) }
            )
        case let .extendingDefault(dictionary):
            return .extendingDefault(with:
                dictionary.mapValues { TuistCore.InfoPlist.Value.from(manifest: $0) })
        }
    }
}

extension TuistCore.InfoPlist.Value {
    static func from(manifest: ProjectDescription.InfoPlist.Value) -> TuistCore.InfoPlist.Value {
        switch manifest {
        case let .string(value):
            return .string(value)
        case let .boolean(value):
            return .boolean(value)
        case let .integer(value):
            return .integer(value)
        case let .array(value):
            return .array(value.map { TuistCore.InfoPlist.Value.from(manifest: $0) })
        case let .dictionary(value):
            return .dictionary(value.mapValues { TuistCore.InfoPlist.Value.from(manifest: $0) })
        }
    }
}

extension TuistCore.Settings {
    typealias BuildConfigurationTuple = (TuistCore.BuildConfiguration, TuistCore.Configuration?)

    static func from(manifest: ProjectDescription.Settings, path: AbsolutePath, generatorPaths: GeneratorPaths) throws -> TuistCore.Settings {
        let base = manifest.base.mapValues(TuistCore.SettingValue.from)
        let configurations = try manifest.configurations
            .reduce([TuistCore.BuildConfiguration: TuistCore.Configuration?]()) { acc, val in
                var result = acc
                let variant = TuistCore.BuildConfiguration.from(manifest: val)
                result[variant] = try TuistCore.Configuration.from(manifest: val.configuration, path: path, generatorPaths: generatorPaths)
                return result
            }
        let defaultSettings = TuistCore.DefaultSettings.from(manifest: manifest.defaultSettings)
        return TuistCore.Settings(base: base,
                                  configurations: configurations,
                                  defaultSettings: defaultSettings)
    }

    private static func buildConfigurationTuple(from customConfiguration: CustomConfiguration,
                                                path: AbsolutePath,
                                                generatorPaths: GeneratorPaths) throws -> BuildConfigurationTuple {
        let buildConfiguration = TuistCore.BuildConfiguration.from(manifest: customConfiguration)
        let configuration = try customConfiguration.configuration.flatMap {
            try TuistCore.Configuration.from(manifest: $0, path: path, generatorPaths: generatorPaths)
        }
        return (buildConfiguration, configuration)
    }
}

extension TuistCore.DefaultSettings {
    static func from(manifest: ProjectDescription.DefaultSettings) -> TuistCore.DefaultSettings {
        switch manifest {
        case .recommended:
            return .recommended
        case .essential:
            return .essential
        case .none:
            return .none
        }
    }
}

extension TuistCore.SettingValue {
    static func from(manifest: ProjectDescription.SettingValue) -> TuistCore.SettingValue {
        switch manifest {
        case let .string(value):
            return .string(value)
        case let .array(value):
            return .array(value)
        }
    }
}

extension TuistCore.Configuration {
    static func from(manifest: ProjectDescription.Configuration?,
                     path _: AbsolutePath,
                     generatorPaths: GeneratorPaths) throws -> TuistCore.Configuration? {
        guard let manifest = manifest else {
            return nil
        }
        let settings = manifest.settings.mapValues(TuistCore.SettingValue.from)
        let xcconfig = try manifest.xcconfig.flatMap { try generatorPaths.resolve(path: $0) }
        return Configuration(settings: settings, xcconfig: xcconfig)
    }
}

extension TuistCore.TargetAction {
    static func from(manifest: ProjectDescription.TargetAction,
                     path: AbsolutePath,
                     generatorPaths: GeneratorPaths) throws -> TuistCore.TargetAction {
        let name = manifest.name
        let tool = manifest.tool
        let order = TuistCore.TargetAction.Order.from(manifest: manifest.order)
        let arguments = manifest.arguments
        let inputPaths = try manifest.inputPaths.map { try generatorPaths.resolve(path: $0) }
        let inputFileListPaths = try manifest.inputFileListPaths.map { try generatorPaths.resolve(path: $0) }
        let outputPaths = try manifest.outputPaths.map { try generatorPaths.resolve(path: $0) }
        let outputFileListPaths = try manifest.outputFileListPaths.map { try generatorPaths.resolve(path: $0) }
        let path = try manifest.path.map { try generatorPaths.resolve(path: $0) }
        return TargetAction(name: name,
                            order: order,
                            tool: tool,
                            path: path,
                            arguments: arguments,
                            inputPaths: inputPaths,
                            inputFileListPaths: inputFileListPaths,
                            outputPaths: outputPaths,
                            outputFileListPaths: outputFileListPaths)
    }
}

extension TuistCore.TargetAction.Order {
    static func from(manifest: ProjectDescription.TargetAction.Order) -> TuistCore.TargetAction.Order {
        switch manifest {
        case .pre:
            return .pre
        case .post:
            return .post
        }
    }
}

extension TuistCore.CoreDataModel {
    static func from(manifest: ProjectDescription.CoreDataModel,
                     path _: AbsolutePath,
                     generatorPaths: GeneratorPaths) throws -> TuistCore.CoreDataModel {
        let modelPath = try generatorPaths.resolve(path: manifest.path)
        if !FileHandler.shared.exists(modelPath) {
            throw GeneratorModelLoaderError.missingFile(modelPath)
        }
        let versions = FileHandler.shared.glob(modelPath, glob: "*.xcdatamodel")
        let currentVersion = manifest.currentVersion
        return CoreDataModel(path: modelPath, versions: versions, currentVersion: currentVersion)
    }
}

extension TuistCore.Headers {
    static func from(manifest: ProjectDescription.Headers,
                     path _: AbsolutePath,
                     generatorPaths: GeneratorPaths) throws -> TuistCore.Headers {
        let `public` = try manifest.public?.globs.flatMap {
            headerFiles(try generatorPaths.resolve(path: $0))
        } ?? []

        let `private` = try manifest.private?.globs.flatMap {
            headerFiles(try generatorPaths.resolve(path: $0))
        } ?? []

        let project = try manifest.project?.globs.flatMap {
            headerFiles(try generatorPaths.resolve(path: $0))
        } ?? []

        return Headers(public: `public`, private: `private`, project: project)
    }

    private static func headerFiles(_ path: AbsolutePath) -> [AbsolutePath] {
        return FileHandler.shared.glob(AbsolutePath("/"), glob: String(path.pathString.dropFirst())).filter {
            if let `extension` = $0.extension, Headers.extensions.contains(".\(`extension`)") {
                return true
            }
            return false
        }
    }
}

extension TuistCore.Package {
    static func from(manifest: ProjectDescription.Package,
                     path _: AbsolutePath,
                     generatorPaths: GeneratorPaths) throws -> TuistCore.Package {
        switch manifest {
        case let .local(path: local):
            return .local(path: try generatorPaths.resolve(path: local))
        case let .remote(url: url, requirement: version):
            return .remote(url: url, requirement: .from(manifest: version))
        }
    }
}

extension TuistCore.Package.Requirement {
    static func from(manifest: ProjectDescription.Package.Requirement) -> TuistCore.Package.Requirement {
        switch manifest {
        case let .branch(branch):
            return .branch(branch)
        case let .exact(version):
            return .exact(version.description)
        case let .range(from, to):
            return .range(from: from.description, to: to.description)
        case let .revision(revision):
            return .revision(revision)
        case let .upToNextMajor(version):
            return .upToNextMajor(version.description)
        case let .upToNextMinor(version):
            return .upToNextMinor(version.description)
        }
    }
}

extension TuistCore.Dependency {
    static func from(manifest: ProjectDescription.TargetDependency, generatorPaths: GeneratorPaths) throws -> TuistCore.Dependency {
        switch manifest {
        case let .target(name):
            return .target(name: name)
        case let .project(target, projectPath):
            return .project(target: target, path: try generatorPaths.resolve(path: projectPath))
        case let .framework(frameworkPath):
            return .framework(path: try generatorPaths.resolve(path: frameworkPath))
        case let .library(libraryPath, publicHeaders, swiftModuleMap):
            return .library(path: try generatorPaths.resolve(path: libraryPath),
                            publicHeaders: try generatorPaths.resolve(path: publicHeaders),
                            swiftModuleMap: try swiftModuleMap.map { try generatorPaths.resolve(path: $0) })
        case let .package(product):
            return .package(product: product)

        case let .sdk(name, status):
            return .sdk(name: name,
                        status: .from(manifest: status))
        case let .cocoapods(path):
            return .cocoapods(path: try generatorPaths.resolve(path: path))
        }
    }
}

extension TuistCore.Scheme {
    static func from(manifest: ProjectDescription.Scheme, projectPath: AbsolutePath) -> TuistCore.Scheme {
        let name = manifest.name
        let shared = manifest.shared
        let buildAction = manifest.buildAction.map { TuistCore.BuildAction.from(manifest: $0, projectPath: projectPath) }
        let testAction = manifest.testAction.map { TuistCore.TestAction.from(manifest: $0, projectPath: projectPath) }
        let runAction = manifest.runAction.map { TuistCore.RunAction.from(manifest: $0, projectPath: projectPath) }
        let archiveAction = manifest.archiveAction.map { TuistCore.ArchiveAction.from(manifest: $0, projectPath: projectPath) }

        return Scheme(name: name,
                      shared: shared,
                      buildAction: buildAction,
                      testAction: testAction,
                      runAction: runAction,
                      archiveAction: archiveAction)
    }
}

extension TuistCore.BuildAction {
    static func from(manifest: ProjectDescription.BuildAction, projectPath: AbsolutePath) -> TuistCore.BuildAction {
        let preActions = manifest.preActions.map { TuistCore.ExecutionAction.from(manifest: $0, projectPath: projectPath) }
        let postActions = manifest.postActions.map { TuistCore.ExecutionAction.from(manifest: $0, projectPath: projectPath) }
        let targets: [TuistCore.TargetReference] = manifest.targets.map {
            .project(path: projectPath, target: $0)
        }
        return TuistCore.BuildAction(targets: targets, preActions: preActions, postActions: postActions)
    }
}

extension TuistCore.TestAction {
<<<<<<< HEAD
    static func from(manifest: ProjectDescription.TestAction, projectPath: AbsolutePath) -> TuistCore.TestAction {
        let targets = manifest.targets.map { TuistCore.TargetReference(projectPath: projectPath, name: $0) }
=======
    static func from(manifest: ProjectDescription.TestAction) -> TuistCore.TestAction {
        let targets = manifest.targets.map { TuistCore.TestableTarget.from(manifest: $0) }
>>>>>>> 8729b5e2
        let arguments = manifest.arguments.map { TuistCore.Arguments.from(manifest: $0) }
        let configurationName = manifest.configurationName
        let coverage = manifest.coverage
        let codeCoverageTargets = manifest.codeCoverageTargets.map { TuistCore.TargetReference(projectPath: projectPath, name: $0) }
        let preActions = manifest.preActions.map { TuistCore.ExecutionAction.from(manifest: $0, projectPath: projectPath) }
        let postActions = manifest.postActions.map { TuistCore.ExecutionAction.from(manifest: $0, projectPath: projectPath) }
        
        return TestAction(targets: targets,
                          arguments: arguments,
                          configurationName: configurationName,
                          coverage: coverage,
                          codeCoverageTargets: codeCoverageTargets,
                          preActions: preActions,
                          postActions: postActions)
    }
}

extension TuistCore.TestableTarget {
    static func from(manifest: ProjectDescription.TestableTarget) -> TuistCore.TestableTarget {
        return TestableTarget(target: manifest.target,
                              skipped: manifest.isSkipped,
                              parallelizable: manifest.isParallelizable,
                              randomExecutionOrdering: manifest.isRandomExecutionOrdering)
    }
}

extension TuistCore.RunAction {
    static func from(manifest: ProjectDescription.RunAction, projectPath: AbsolutePath) -> TuistCore.RunAction {
        let configurationName = manifest.configurationName
        let arguments = manifest.arguments.map { TuistCore.Arguments.from(manifest: $0) }
        
        var executableResolved: TuistCore.TargetReference?
        if let executable = manifest.executable {
            executableResolved = TargetReference(projectPath: projectPath, name: executable)
        }

        return RunAction(configurationName: configurationName,
                         executable: executableResolved,
                         arguments: arguments)
    }
}

extension TuistCore.ArchiveAction {
    static func from(manifest: ProjectDescription.ArchiveAction, projectPath: AbsolutePath) -> TuistCore.ArchiveAction {
        let configurationName = manifest.configurationName
        let revealArchiveInOrganizer = manifest.revealArchiveInOrganizer
        let customArchiveName = manifest.customArchiveName
        let preActions = manifest.preActions.map { TuistCore.ExecutionAction.from(manifest: $0, projectPath: projectPath) }
        let postActions = manifest.postActions.map { TuistCore.ExecutionAction.from(manifest: $0, projectPath: projectPath) }

        return TuistCore.ArchiveAction(configurationName: configurationName,
                                       revealArchiveInOrganizer: revealArchiveInOrganizer,
                                       customArchiveName: customArchiveName,
                                       preActions: preActions,
                                       postActions: postActions)
    }
}

extension TuistCore.ExecutionAction {
    static func from(manifest: ProjectDescription.ExecutionAction,
                     projectPath: AbsolutePath) -> TuistCore.ExecutionAction {
        let targetReference: TuistCore.TargetReference? = manifest.target.map { .project(path: projectPath, target: $0) }
        return ExecutionAction(title: manifest.title, scriptText: manifest.scriptText, target: targetReference)
    }
}

extension TuistCore.Arguments {
    static func from(manifest: ProjectDescription.Arguments) -> TuistCore.Arguments {
        return Arguments(environment: manifest.environment,
                         launch: manifest.launch)
    }
}

extension TuistCore.BuildConfiguration {
    static func from(manifest: ProjectDescription.CustomConfiguration) -> TuistCore.BuildConfiguration {
        let variant: TuistCore.BuildConfiguration.Variant
        switch manifest.variant {
        case .debug:
            variant = .debug
        case .release:
            variant = .release
        }
        return TuistCore.BuildConfiguration(name: manifest.name, variant: variant)
    }
}

extension TuistCore.Product {
    static func from(manifest: ProjectDescription.Product) -> TuistCore.Product {
        switch manifest {
        case .app:
            return .app
        case .staticLibrary:
            return .staticLibrary
        case .dynamicLibrary:
            return .dynamicLibrary
        case .framework:
            return .framework
        case .staticFramework:
            return .staticFramework
        case .unitTests:
            return .unitTests
        case .uiTests:
            return .uiTests
        case .bundle:
            return .bundle
        case .appExtension:
            return .appExtension
        case .stickerPackExtension:
            return .stickerPackExtension
        case .watch2App:
            return .watch2App
        case .watch2Extension:
            return .watch2Extension
        }
    }
}

extension TuistCore.Platform {
    static func from(manifest: ProjectDescription.Platform) throws -> TuistCore.Platform {
        switch manifest {
        case .macOS:
            return .macOS
        case .iOS:
            return .iOS
        case .tvOS:
            return .tvOS
        case .watchOS:
            return .watchOS
        }
    }
}

extension TuistCore.SDKStatus {
    static func from(manifest: ProjectDescription.SDKStatus) -> TuistCore.SDKStatus {
        switch manifest {
        case .required:
            return .required
        case .optional:
            return .optional
        }
    }
}

extension TuistCore.DeploymentTarget {
    static func from(manifest: ProjectDescription.DeploymentTarget) -> TuistCore.DeploymentTarget {
        switch manifest {
        case let .iOS(version, devices):
            return .iOS(version, DeploymentDevice(rawValue: devices.rawValue))
        case let .macOS(version):
            return .macOS(version)
        }
    }
}<|MERGE_RESOLUTION|>--- conflicted
+++ resolved
@@ -599,13 +599,8 @@
 }
 
 extension TuistCore.TestAction {
-<<<<<<< HEAD
     static func from(manifest: ProjectDescription.TestAction, projectPath: AbsolutePath) -> TuistCore.TestAction {
-        let targets = manifest.targets.map { TuistCore.TargetReference(projectPath: projectPath, name: $0) }
-=======
-    static func from(manifest: ProjectDescription.TestAction) -> TuistCore.TestAction {
-        let targets = manifest.targets.map { TuistCore.TestableTarget.from(manifest: $0) }
->>>>>>> 8729b5e2
+        let targets = manifest.targets.map { TuistCore.TestableTarget.from(manifest: $0, projectPath: projectPath) }
         let arguments = manifest.arguments.map { TuistCore.Arguments.from(manifest: $0) }
         let configurationName = manifest.configurationName
         let coverage = manifest.coverage
@@ -624,8 +619,8 @@
 }
 
 extension TuistCore.TestableTarget {
-    static func from(manifest: ProjectDescription.TestableTarget) -> TuistCore.TestableTarget {
-        return TestableTarget(target: manifest.target,
+    static func from(manifest: ProjectDescription.TestableTarget, projectPath: AbsolutePath) -> TuistCore.TestableTarget {
+        return TestableTarget(target: TuistCore.TargetReference(projectPath: projectPath, name: manifest.target),
                               skipped: manifest.isSkipped,
                               parallelizable: manifest.isParallelizable,
                               randomExecutionOrdering: manifest.isRandomExecutionOrdering)
