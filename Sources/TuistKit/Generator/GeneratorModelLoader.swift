--- conflicted
+++ resolved
@@ -624,7 +624,6 @@
         let arguments = manifest.arguments.map { TuistCore.Arguments.from(manifest: $0) }
         let configurationName = manifest.configurationName
         let coverage = manifest.coverage
-<<<<<<< HEAD
         let codeCoverageTargets = try manifest.codeCoverageTargets.map { TuistCore.TargetReference(projectPath: try resolveProjectPath(projectPath: $0.projectPath,
                                                                                                                                        defaultPath: projectPath,
                                                                                                                                        generatorPaths: generatorPaths),
@@ -632,12 +631,6 @@
         let preActions = try manifest.preActions.map { try TuistCore.ExecutionAction.from(manifest: $0, projectPath: projectPath, generatorPaths: generatorPaths) }
         let postActions = try manifest.postActions.map { try TuistCore.ExecutionAction.from(manifest: $0, projectPath: projectPath, generatorPaths: generatorPaths) }
         
-=======
-        let codeCoverageTargets = manifest.codeCoverageTargets.map { TuistCore.TargetReference(projectPath: projectPath, name: $0) }
-        let preActions = manifest.preActions.map { TuistCore.ExecutionAction.from(manifest: $0, projectPath: projectPath) }
-        let postActions = manifest.postActions.map { TuistCore.ExecutionAction.from(manifest: $0, projectPath: projectPath) }
-
->>>>>>> 33324bb5
         return TestAction(targets: targets,
                           arguments: arguments,
                           configurationName: configurationName,
@@ -649,7 +642,6 @@
 }
 
 extension TuistCore.TestableTarget {
-<<<<<<< HEAD
     static func from(manifest: ProjectDescription.TestableTarget, projectPath: AbsolutePath, generatorPaths: GeneratorPaths) throws -> TuistCore.TestableTarget {
         return TestableTarget(target: TuistCore.TargetReference(projectPath: try resolveProjectPath(projectPath: manifest.target.projectPath,
                                                                                                     defaultPath: projectPath,
@@ -658,13 +650,6 @@
                               skipped: manifest.isSkipped,
                               parallelizable: manifest.isParallelizable,
                               randomExecutionOrdering: manifest.isRandomExecutionOrdering)
-=======
-    static func from(manifest: ProjectDescription.TestableTarget, projectPath: AbsolutePath) -> TuistCore.TestableTarget {
-        TestableTarget(target: TuistCore.TargetReference(projectPath: projectPath, name: manifest.target),
-                       skipped: manifest.isSkipped,
-                       parallelizable: manifest.isParallelizable,
-                       randomExecutionOrdering: manifest.isRandomExecutionOrdering)
->>>>>>> 33324bb5
     }
 }
 
