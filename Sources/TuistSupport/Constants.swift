--- conflicted
+++ resolved
@@ -6,11 +6,7 @@
     public static let binName = "tuist"
     public static let gitRepositoryURL = "https://github.com/tuist/tuist.git"
     public static let communityURL = "https://community.tuist.io"
-<<<<<<< HEAD
-    public static let version = "1.41.1"
-=======
     public static let version = "1.43.0"
->>>>>>> 8c83c865
     public static let bundleName: String = "tuist.zip"
     public static let trueValues: [String] = ["1", "true", "TRUE", "yes", "YES"]
     public static let tuistDirectoryName: String = "Tuist"
