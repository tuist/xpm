import Foundation

public struct Constants {
    public static let versionFileName = ".tuist-version"
    public static let binFolderName = ".tuist-bin"
    public static let binName = "tuist"
    public static let gitRepositoryURL = "https://github.com/tuist/tuist.git"
    public static let version = "1.4.0"
    public static let swiftVersion: String = "5.1"
    public static let bundleName: String = "tuist.zip"
    public static let trueValues: [String] = ["1", "true", "TRUE", "yes", "YES"]
    public static let tuistDirectoryName: String = "Tuist"
    public static let helpersDirectoryName: String = "ProjectDescriptionHelpers"
<<<<<<< HEAD
    public static let signingDirectoryName: String = "Signing"
=======
    public static let templatesDirectoryName: String = "Templates"
>>>>>>> 912356af
    public static let twitterHandle: String = "tuistio"
    public static let joinSlackURL: String = "https://slack.tuist.io/"

    public struct EnvironmentVariables {
        public static let colouredOutput = "TUIST_COLOURED_OUTPUT"
        public static let versionsDirectory = "TUIST_VERSIONS_DIRECTORY"
        public static let cacheDirectory = "TUIST_CACHE_DIRECTORY"
    }

    public struct GoogleCloud {
        public static let relasesBucketURL = "https://storage.googleapis.com/tuist-releases/"
    }
}<|MERGE_RESOLUTION|>--- conflicted
+++ resolved
@@ -11,11 +11,8 @@
     public static let trueValues: [String] = ["1", "true", "TRUE", "yes", "YES"]
     public static let tuistDirectoryName: String = "Tuist"
     public static let helpersDirectoryName: String = "ProjectDescriptionHelpers"
-<<<<<<< HEAD
     public static let signingDirectoryName: String = "Signing"
-=======
     public static let templatesDirectoryName: String = "Templates"
->>>>>>> 912356af
     public static let twitterHandle: String = "tuistio"
     public static let joinSlackURL: String = "https://slack.tuist.io/"
 
