import Foundation
import ProjectDescription
import TSCBasic
import TSCUtility
import TuistCore
import TuistSupport

/// A protocol that defines an interface to generate the `DependenciesGraph` for the `Carthage` dependencies.
public protocol CarthageGraphGenerating {
    /// Generates the `DependenciesGraph` for the `Carthage` dependencies.
    /// - Parameter path: The path to the directory that contains the `Carthage/Build` directory where `Carthage` installed dependencies.
    func generate(at path: AbsolutePath) throws -> DependenciesGraph
}

public final class CarthageGraphGenerator: CarthageGraphGenerating {
    public init() {}

    public func generate(at path: AbsolutePath) throws -> DependenciesGraph {
        let versionFilePaths = try FileHandler.shared
            .contentsOfDirectory(path)
            .filter { $0.extension == "version" }

        let jsonDecoder = JSONDecoder()
        let products = try versionFilePaths
            .map { try FileHandler.shared.readFile($0) }
            .map { try jsonDecoder.decode(CarthageVersionFile.self, from: $0) }
            .flatMap { $0.allProducts }

<<<<<<< HEAD
        let externalDependencies: [String: [TargetDependency]] = Dictionary(grouping: products, by: \.name)
            .compactMapValues { products in
                guard let frameworkName = products.first?.container else { return nil }

                let path = AbsolutePath("/")
                    .appending(components: [
                        Constants.tuistDirectoryName,
                        Constants.DependenciesDirectory.name,
                        Constants.DependenciesDirectory.carthageDirectoryName,
                        frameworkName,
                    ])

                return [.xcframework(path: Path(path.pathString))]
=======
        let thirdPartyDependencies: [String: ThirdPartyDependency] = Dictionary(grouping: products, by: \.name)
            .compactMapValues { products in
                guard let product = products.first else { return nil }

                if let xcFrameworkName = product.container {
                    let path = AbsolutePath("/")
                        .appending(components: [
                            Constants.tuistDirectoryName,
                            Constants.DependenciesDirectory.name,
                            Constants.DependenciesDirectory.carthageDirectoryName,
                            xcFrameworkName,
                        ])

                    return .xcframework(path: path)
                }

                logger.info("\(product.name) was not added to the DependenciesGraph", metadata: .subsection)
                return nil
>>>>>>> 009e634b
            }

        return DependenciesGraph(externalDependencies: externalDependencies, externalProjects: [:])
    }
}<|MERGE_RESOLUTION|>--- conflicted
+++ resolved
@@ -26,40 +26,24 @@
             .map { try jsonDecoder.decode(CarthageVersionFile.self, from: $0) }
             .flatMap { $0.allProducts }
 
-<<<<<<< HEAD
         let externalDependencies: [String: [TargetDependency]] = Dictionary(grouping: products, by: \.name)
             .compactMapValues { products in
-                guard let frameworkName = products.first?.container else { return nil }
+                guard let product = products.first else { return nil }
+
+                guard let xcframeworkName = product.container else {
+                  logger.info("\(product.name) was not added to the DependenciesGraph", metadata: .subsection)
+                  return nil
+                }
 
                 let path = AbsolutePath("/")
                     .appending(components: [
                         Constants.tuistDirectoryName,
                         Constants.DependenciesDirectory.name,
                         Constants.DependenciesDirectory.carthageDirectoryName,
-                        frameworkName,
+                      xcframeworkName,
                     ])
 
                 return [.xcframework(path: Path(path.pathString))]
-=======
-        let thirdPartyDependencies: [String: ThirdPartyDependency] = Dictionary(grouping: products, by: \.name)
-            .compactMapValues { products in
-                guard let product = products.first else { return nil }
-
-                if let xcFrameworkName = product.container {
-                    let path = AbsolutePath("/")
-                        .appending(components: [
-                            Constants.tuistDirectoryName,
-                            Constants.DependenciesDirectory.name,
-                            Constants.DependenciesDirectory.carthageDirectoryName,
-                            xcFrameworkName,
-                        ])
-
-                    return .xcframework(path: path)
-                }
-
-                logger.info("\(product.name) was not added to the DependenciesGraph", metadata: .subsection)
-                return nil
->>>>>>> 009e634b
             }
 
         return DependenciesGraph(externalDependencies: externalDependencies, externalProjects: [:])
