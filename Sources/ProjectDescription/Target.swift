--- conflicted
+++ resolved
@@ -108,13 +108,9 @@
                 dependencies: [TargetDependency] = [],
                 settings: Settings? = nil,
                 coreDataModels: [CoreDataModel] = [],
-<<<<<<< HEAD
                 environment: [String: String] = [:],
-                launchArguments: [String: Bool] = [:]) {
-=======
-                environment: [String: String] = [:])
+                launchArguments: [String: Bool] = [:])
     {
->>>>>>> d87346b6
         self.name = name
         self.platform = platform
         self.bundleId = bundleId
