--- conflicted
+++ resolved
@@ -11,11 +11,8 @@
     case unitTests = "unit_tests"
     case uiTests = "ui_tests"
     case bundle
-<<<<<<< HEAD
     case commandLineTool
-=======
     case appClip
->>>>>>> 051145a0
 
     // Not supported yet
     case appExtension = "app_extension"
