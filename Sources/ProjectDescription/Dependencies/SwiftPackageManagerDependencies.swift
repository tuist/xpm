import Foundation

/// Contains the description of a dependency that can be installed using Swift Package Manager.
public struct SwiftPackageManagerDependencies: Codable, Equatable {
    /// List of packages that will be installed using Swift Package Manager.
    public let packages: [Package]

    /// Creates `SwiftPackageManagerDependencies` instance.
    /// - Parameter packages: List of packages that will be installed using Swift Package Manager.
<<<<<<< HEAD
    public static func swiftPackageManager(_ packages: [Package]) -> Self {
        .init(packages)
    }

    /// Creates `SwiftPackageManagerDependencies` instance.
    /// - Parameter packages: List of packages that will be installed using Swift Package Manager.
=======
>>>>>>> bc798f70
    public init(_ packages: [Package]) {
        self.packages = packages
    }
}

// MARK: - ExpressibleByArrayLiteral

extension SwiftPackageManagerDependencies: ExpressibleByArrayLiteral {
    public init(arrayLiteral elements: Package...) {
        packages = elements
    }
}<|MERGE_RESOLUTION|>--- conflicted
+++ resolved
@@ -7,15 +7,6 @@
 
     /// Creates `SwiftPackageManagerDependencies` instance.
     /// - Parameter packages: List of packages that will be installed using Swift Package Manager.
-<<<<<<< HEAD
-    public static func swiftPackageManager(_ packages: [Package]) -> Self {
-        .init(packages)
-    }
-
-    /// Creates `SwiftPackageManagerDependencies` instance.
-    /// - Parameter packages: List of packages that will be installed using Swift Package Manager.
-=======
->>>>>>> bc798f70
     public init(_ packages: [Package]) {
         self.packages = packages
     }
