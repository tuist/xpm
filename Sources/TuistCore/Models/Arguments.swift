--- conflicted
+++ resolved
@@ -9,12 +9,8 @@
     // MARK: - Init
 
     public init(environment: [String: String] = [:],
-<<<<<<< HEAD
-                launchArguments: [String: Bool] = [:]) {
-=======
-                launch: [String: Bool] = [:])
+                launchArguments: [String: Bool] = [:])
     {
->>>>>>> d87346b6
         self.environment = environment
         self.launchArguments = launchArguments
     }
