--- conflicted
+++ resolved
@@ -133,11 +133,7 @@
 public class TestAction: Equatable {
     // MARK: - Attributes
 
-<<<<<<< HEAD
-    public let targets: [TargetReference]
-=======
     public let targets: [TestableTarget]
->>>>>>> 8729b5e2
     public let arguments: Arguments?
     public let configurationName: String
     public let coverage: Bool
@@ -147,11 +143,7 @@
 
     // MARK: - Init
 
-<<<<<<< HEAD
-    public init(targets: [TargetReference] = [],
-=======
     public init(targets: [TestableTarget] = [],
->>>>>>> 8729b5e2
                 arguments: Arguments? = nil,
                 configurationName: String,
                 coverage: Bool = false,
@@ -180,13 +172,13 @@
     }
 }
 
-public struct TestableTarget: Equatable, Hashable {
-    public let target: String
+public struct TestableTarget: Equatable {
+    public let target: TargetReference
     public let isSkipped: Bool
     public let isParallelizable: Bool
     public let isRandomExecutionOrdering: Bool
 
-    public init(target: String, skipped: Bool = false, parallelizable: Bool = false, randomExecutionOrdering: Bool = false) {
+    public init(target: TargetReference, skipped: Bool = false, parallelizable: Bool = false, randomExecutionOrdering: Bool = false) {
         self.target = target
         self.isSkipped = skipped
         self.isParallelizable = parallelizable
