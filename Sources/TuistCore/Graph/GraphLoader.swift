import Foundation
import TSCBasic
import TuistGraph
import TuistSupport

// MARK: - GraphLoaderError

public enum GraphLoaderError: FatalError {
    case invalidThirdPartyDependency(name: String)

    public var type: ErrorType { .abort }

    public var description: String {
        switch self {
        case let .invalidThirdPartyDependency(name):
            return "`\(name)` is not a valid configured ThirdPartyDependency"
        }
    }
}

// MARK: - GraphLoading

public protocol GraphLoading {
    func loadWorkspace(workspace: Workspace, projects: [Project], dependencies: DependenciesGraph) throws -> Graph
    func loadProject(at path: AbsolutePath, projects: [Project], dependencies: DependenciesGraph) throws -> (Project, Graph)
}

// MARK: - GraphLoader

// swiftlint:disable:next type_body_length
public final class GraphLoader: GraphLoading {
    private let frameworkMetadataProvider: FrameworkMetadataProviding
    private let libraryMetadataProvider: LibraryMetadataProviding
    private let xcframeworkMetadataProvider: XCFrameworkMetadataProviding
    private let systemFrameworkMetadataProvider: SystemFrameworkMetadataProviding

    public convenience init() {
        self.init(
            frameworkMetadataProvider: FrameworkMetadataProvider(),
            libraryMetadataProvider: LibraryMetadataProvider(),
            xcframeworkMetadataProvider: XCFrameworkMetadataProvider(),
            systemFrameworkMetadataProvider: SystemFrameworkMetadataProvider()
        )
    }

    public init(
        frameworkMetadataProvider: FrameworkMetadataProviding,
        libraryMetadataProvider: LibraryMetadataProviding,
        xcframeworkMetadataProvider: XCFrameworkMetadataProviding,
        systemFrameworkMetadataProvider: SystemFrameworkMetadataProviding
    ) {
        self.frameworkMetadataProvider = frameworkMetadataProvider
        self.libraryMetadataProvider = libraryMetadataProvider
        self.xcframeworkMetadataProvider = xcframeworkMetadataProvider
        self.systemFrameworkMetadataProvider = systemFrameworkMetadataProvider
    }

    // MARK: - GraphLoading

    public func loadWorkspace(workspace: Workspace, projects: [Project], dependencies: DependenciesGraph) throws -> Graph {
        let cache = Cache(projects: projects)
        let cycleDetector = GraphCircularDetector()

        try workspace.projects.forEach {
            try loadProject(path: $0, cache: cache, cycleDetector: cycleDetector, dependencies: dependencies)
        }

        let updatedWorkspace = workspace.replacing(projects: cache.loadedProjects.keys.sorted())
        let graph = Graph(
            name: updatedWorkspace.name,
            path: updatedWorkspace.path,
            workspace: updatedWorkspace,
            projects: cache.loadedProjects,
            packages: cache.packages,
            targets: cache.loadedTargets,
            dependencies: cache.dependencies
        )
        return graph
    }

    public func loadProject(at path: AbsolutePath, projects: [Project], dependencies: DependenciesGraph) throws -> (Project, Graph) {
        let cache = Cache(projects: projects)
        guard let rootProject = cache.allProjects[path] else {
            throw GraphLoadingError.missingProject(path)
        }
        let cycleDetector = GraphCircularDetector()
        try loadProject(path: path, cache: cache, cycleDetector: cycleDetector, dependencies: dependencies)

        let workspace = Workspace(
            path: path,
            xcWorkspacePath: path.appending(component: "\(rootProject.name).xcworkspace"),
            name: rootProject.name,
            projects: cache.loadedProjects.keys.sorted()
        )
        let graph = Graph(
            name: rootProject.name,
            path: path,
            workspace: workspace,
            projects: cache.loadedProjects,
            packages: cache.packages,
            targets: cache.loadedTargets,
            dependencies: cache.dependencies
        )
        return (rootProject, graph)
    }

    // MARK: - Private

    private func loadProject(
        path: AbsolutePath,
        cache: Cache,
        cycleDetector: GraphCircularDetector,
        dependencies: DependenciesGraph
    ) throws {
        guard !cache.projectLoaded(path: path) else {
            return
        }
        guard let project = cache.allProjects[path] else {
            throw GraphLoadingError.missingProject(path)
        }
        cache.add(project: project)

        try project.targets.forEach {
            try loadTarget(
                path: path,
                name: $0.name,
                cache: cache,
                cycleDetector: cycleDetector,
                dependencies: dependencies
            )
        }
    }

    private func loadTarget(
        path: AbsolutePath,
        name: String,
        cache: Cache,
        cycleDetector: GraphCircularDetector,
        dependencies: DependenciesGraph
    ) throws {
        guard !cache.targetLoaded(path: path, name: name) else {
            return
        }
        guard cache.allProjects[path] != nil else {
            throw GraphLoadingError.missingProject(path)
        }
        guard let referencedTargetProject = cache.allTargets[path],
            let target = referencedTargetProject[name]
        else {
            throw GraphLoadingError.targetNotFound(name, path)
        }

        cache.add(target: target, path: path)
        let targetDependencies = try target.dependencies.map {
            try loadDependency(
                path: path,
                fromTarget: target.name,
                fromPlatform: target.platform,
                dependency: $0,
                cache: cache,
                cycleDetector: cycleDetector,
                dependencies: dependencies
            )
        }

        try cycleDetector.complete()

        if !targetDependencies.isEmpty {
            cache.dependencies[.target(name: name, path: path)] = Set(targetDependencies)
        }
    }

    // swiftlint:disable:next function_body_length
    private func loadDependency(
        path: AbsolutePath,
        fromTarget: String,
        fromPlatform: Platform,
        dependency: TargetDependency,
        cache: Cache,
        cycleDetector: GraphCircularDetector,
        dependencies: DependenciesGraph
    ) throws -> GraphDependency {
        switch dependency {
        case let .target(toTarget):
            // A target within the same project.
            let circularFrom = GraphCircularDetectorNode(path: path, name: fromTarget)
            let circularTo = GraphCircularDetectorNode(path: path, name: toTarget)
            cycleDetector.start(from: circularFrom, to: circularTo)
            try loadTarget(
                path: path,
                name: toTarget,
                cache: cache,
                cycleDetector: cycleDetector,
                dependencies: dependencies
            )
            return .target(name: toTarget, path: path)

        case let .project(toTarget, projectPath):
            // A target from another project
            let circularFrom = GraphCircularDetectorNode(path: path, name: fromTarget)
            let circularTo = GraphCircularDetectorNode(path: projectPath, name: toTarget)
            cycleDetector.start(from: circularFrom, to: circularTo)
            try loadProject(path: projectPath, cache: cache, cycleDetector: cycleDetector, dependencies: dependencies)
            try loadTarget(
                path: projectPath,
                name: toTarget,
                cache: cache,
                cycleDetector: cycleDetector,
                dependencies: dependencies
            )
            return .target(name: toTarget, path: projectPath)

        case let .framework(frameworkPath):
            return try loadFramework(path: frameworkPath, cache: cache)

        case let .library(libraryPath, publicHeaders, swiftModuleMap):
            return try loadLibrary(
                path: libraryPath,
                publicHeaders: publicHeaders,
                swiftModuleMap: swiftModuleMap,
                cache: cache
            )

        case let .xcframework(frameworkPath):
            return try loadXCFramework(path: frameworkPath, cache: cache)

        case let .sdk(name, status):
            return try loadSDK(name: name, platform: fromPlatform, status: status, source: .system)

        case let .cocoapods(podsPath):
            return .cocoapods(path: podsPath)

        case let .package(product):
            return try loadPackage(fromPath: path, productName: product)

        case .xctest:
            return try loadXCTestSDK(platform: fromPlatform)

<<<<<<< HEAD
        case let .thirdParty(name):
            guard let dependency = dependencies.thirdPartyDependencies[name] else {
                throw GraphLoaderError.invalidThirdPartyDependency(name: name)
            }

            let mappedDependency: TargetDependency
            switch dependency {
            case let .xcframework(path, _):
                // TODO: handle architecture
                mappedDependency = .xcFramework(path: path)
            }

            return try loadDependency(
                path: path,
                fromTarget: fromTarget,
                fromPlatform: fromPlatform,
                dependency: mappedDependency,
                cache: cache,
                cycleDetector: cycleDetector,
                dependencies: dependencies
            )
=======
        case .external:
            // A dependency imported through Dependencies.swift.
            fatalError("TargetDependency.external not implemented yet")
>>>>>>> bbc13eef
        }
    }

    private func loadFramework(path: AbsolutePath, cache: Cache) throws -> GraphDependency {
        if let loaded = cache.frameworks[path] {
            return loaded
        }

        let metadata = try frameworkMetadataProvider.loadMetadata(at: path)
        let framework: GraphDependency = .framework(
            path: metadata.path,
            binaryPath: metadata.binaryPath,
            dsymPath: metadata.dsymPath,
            bcsymbolmapPaths: metadata.bcsymbolmapPaths,
            linking: metadata.linking,
            architectures: metadata.architectures,
            isCarthage: metadata.isCarthage
        )
        cache.add(framework: framework, at: path)
        return framework
    }

    private func loadLibrary(
        path: AbsolutePath,
        publicHeaders: AbsolutePath,
        swiftModuleMap: AbsolutePath?,
        cache: Cache
    ) throws -> GraphDependency {
        if let loaded = cache.libraries[path] {
            return loaded
        }

        let metadata = try libraryMetadataProvider.loadMetadata(
            at: path,
            publicHeaders: publicHeaders,
            swiftModuleMap: swiftModuleMap
        )
        let library: GraphDependency = .library(
            path: metadata.path,
            publicHeaders: metadata.publicHeaders,
            linking: metadata.linking,
            architectures: metadata.architectures,
            swiftModuleMap: metadata.swiftModuleMap
        )
        cache.add(library: library, at: path)
        return library
    }

    private func loadXCFramework(path: AbsolutePath, cache: Cache) throws -> GraphDependency {
        if let loaded = cache.xcframeworks[path] {
            return loaded
        }

        let metadata = try xcframeworkMetadataProvider.loadMetadata(at: path)
        let xcframework: GraphDependency = .xcframework(
            path: metadata.path,
            infoPlist: metadata.infoPlist,
            primaryBinaryPath: metadata.primaryBinaryPath,
            linking: metadata.linking
        )
        cache.add(xcframework: xcframework, at: path)
        return xcframework
    }

    private func loadSDK(name: String,
                         platform: Platform,
                         status: SDKStatus,
                         source: SDKSource) throws -> GraphDependency
    {
        let metadata = try systemFrameworkMetadataProvider.loadMetadata(sdkName: name, status: status, platform: platform, source: source)
        return .sdk(name: metadata.name, path: metadata.path, status: metadata.status, source: metadata.source)
    }

    private func loadXCTestSDK(platform: Platform) throws -> GraphDependency {
        let metadata = try systemFrameworkMetadataProvider.loadXCTestMetadata(platform: platform)
        return .sdk(name: metadata.name, path: metadata.path, status: metadata.status, source: metadata.source)
    }

    private func loadPackage(fromPath: AbsolutePath, productName: String) throws -> GraphDependency {
        // TODO: `fromPath` isn't quite correct as it reflects the path where the dependency was declared
        // and doesn't uniquely identify it. It's been copied from the previous implementation to maintain
        // existing behaviour and should be fixed separately
        .packageProduct(
            path: fromPath,
            product: productName
        )
    }

    private final class Cache {
        let allProjects: [AbsolutePath: Project]
        let allTargets: [AbsolutePath: [String: Target]]

        var loadedProjects: [AbsolutePath: Project] = [:]
        var loadedTargets: [AbsolutePath: [String: Target]] = [:]
        var dependencies: [GraphDependency: Set<GraphDependency>] = [:]
        var frameworks: [AbsolutePath: GraphDependency] = [:]
        var libraries: [AbsolutePath: GraphDependency] = [:]
        var xcframeworks: [AbsolutePath: GraphDependency] = [:]
        var packages: [AbsolutePath: [String: Package]] = [:]

        init(projects: [Project]) {
            let allProjects = Dictionary(uniqueKeysWithValues: projects.map { ($0.path, $0) })
            let allTargets = allProjects.mapValues {
                Dictionary(uniqueKeysWithValues: $0.targets.map { ($0.name, $0) })
            }
            self.allProjects = allProjects
            self.allTargets = allTargets
        }

        func add(project: Project) {
            loadedProjects[project.path] = project
            project.packages.forEach {
                packages[project.path, default: [:]][$0.name] = $0
            }
        }

        func add(target: Target, path: AbsolutePath) {
            loadedTargets[path, default: [:]][target.name] = target
        }

        func add(framework: GraphDependency, at path: AbsolutePath) {
            frameworks[path] = framework
        }

        func add(xcframework: GraphDependency, at path: AbsolutePath) {
            xcframeworks[path] = xcframework
        }

        func add(library: GraphDependency, at path: AbsolutePath) {
            libraries[path] = library
        }

        func targetLoaded(path: AbsolutePath, name: String) -> Bool {
            loadedTargets[path]?[name] != nil
        }

        func projectLoaded(path: AbsolutePath) -> Bool {
            loadedProjects[path] != nil
        }
    }
}

private extension Package {
    var name: String {
        switch self {
        case let .local(path: path):
            return path.pathString
        case let .remote(url: url, requirement: _):
            return url
        }
    }
}<|MERGE_RESOLUTION|>--- conflicted
+++ resolved
@@ -6,14 +6,14 @@
 // MARK: - GraphLoaderError
 
 public enum GraphLoaderError: FatalError {
-    case invalidThirdPartyDependency(name: String)
+    case invalidExternalDependency(name: String)
 
     public var type: ErrorType { .abort }
 
     public var description: String {
         switch self {
-        case let .invalidThirdPartyDependency(name):
-            return "`\(name)` is not a valid configured ThirdPartyDependency"
+        case let .invalidExternalDependency(name):
+            return "`\(name)` is not a valid configured external dependency"
         }
     }
 }
@@ -236,17 +236,16 @@
         case .xctest:
             return try loadXCTestSDK(platform: fromPlatform)
 
-<<<<<<< HEAD
-        case let .thirdParty(name):
-            guard let dependency = dependencies.thirdPartyDependencies[name] else {
-                throw GraphLoaderError.invalidThirdPartyDependency(name: name)
+        case let .external(name):
+            guard let dependency = dependencies.externalDependencies[name] else {
+                throw GraphLoaderError.invalidExternalDependency(name: name)
             }
 
             let mappedDependency: TargetDependency
             switch dependency {
             case let .xcframework(path, _):
                 // TODO: handle architecture
-                mappedDependency = .xcFramework(path: path)
+                mappedDependency = .xcframework(path: path)
             }
 
             return try loadDependency(
@@ -258,11 +257,6 @@
                 cycleDetector: cycleDetector,
                 dependencies: dependencies
             )
-=======
-        case .external:
-            // A dependency imported through Dependencies.swift.
-            fatalError("TargetDependency.external not implemented yet")
->>>>>>> bbc13eef
         }
     }
 
