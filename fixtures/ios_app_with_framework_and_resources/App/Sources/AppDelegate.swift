import Framework1
import UIKit
import StaticFramework
import StaticFramework2
import StaticFramework3
import StaticFramework4
import StaticFramework5

@UIApplicationMain
class AppDelegate: UIResponder, UIApplicationDelegate {
    var window: UIWindow?
    let staticFrameworkResources = StaticFrameworkResources()
    let staticFramework2Resources = StaticFramework2Resources()
    let resourcesStaticFramework3 = ResourcesStaticFramework3()
    let resourcesStaticFramework4 = ResourcesStaticFramework4()

    func applicationDidFinishLaunching(_: UIApplication) {
        let framework1 = Framework1File()

        print(hello())
        print("Custom plist: \(Environment.myKey)")
        print("AppDelegate -> \(framework1.hello())")
        print("Main bundle image: \(String(describing: UIImage(named: "tuist")))")
<<<<<<< HEAD
        print("Asset catalogue image: \(String(describing: AppAsset.assetCatalogLogo.image))")
        print("Strings: \(AppStrings.morning)")
        print("Font: \(AppFontFamily.SFProDisplay.bold.name)")
        print("StaticFrameworkResource image: \(String(describing: staticFrameworkResources.tuist))")
        print("StaticFramework2Resource image: \(String(describing: staticFramework2Resources.loadImage()))")
        print("StaticFramework3Resource image: \(String(describing: resourcesStaticFramework3.loadImage()))")
        print("StaticFramework3Resource asset catalogue image: \(String(describing: StaticFramework3Asset.assetCatalogLogo.image))")
        print("StaticFramework4Resource image: \(String(describing: resourcesStaticFramework4.loadImage()))")
=======
        print("StaticFrameworkResource image: \(String(describing: staticFrameworkResources.tuist))")
        print("StaticFramework2Resource image: \(String(describing: staticFramework2Resources.loadImage()))")
        print("StaticFramework3Resource image: \(String(describing: resourcesStaticFramework3.loadImage()))")
        print("StaticFramework4Resource image: \(String(describing: resourcesStaticFramework4.loadImage()))")
        print("StaticFramework5Resource image: \(String(describing: UIImage(named:"StaticFramework5Resources-tuist", in: StaticFramework5Resources.bundle, compatibleWith: nil)))")
>>>>>>> 9850c76f
    }
    

    func hello() -> String {
        return "AppDelegate.hello()"
    }
}<|MERGE_RESOLUTION|>--- conflicted
+++ resolved
@@ -21,7 +21,6 @@
         print("Custom plist: \(Environment.myKey)")
         print("AppDelegate -> \(framework1.hello())")
         print("Main bundle image: \(String(describing: UIImage(named: "tuist")))")
-<<<<<<< HEAD
         print("Asset catalogue image: \(String(describing: AppAsset.assetCatalogLogo.image))")
         print("Strings: \(AppStrings.morning)")
         print("Font: \(AppFontFamily.SFProDisplay.bold.name)")
@@ -30,13 +29,7 @@
         print("StaticFramework3Resource image: \(String(describing: resourcesStaticFramework3.loadImage()))")
         print("StaticFramework3Resource asset catalogue image: \(String(describing: StaticFramework3Asset.assetCatalogLogo.image))")
         print("StaticFramework4Resource image: \(String(describing: resourcesStaticFramework4.loadImage()))")
-=======
-        print("StaticFrameworkResource image: \(String(describing: staticFrameworkResources.tuist))")
-        print("StaticFramework2Resource image: \(String(describing: staticFramework2Resources.loadImage()))")
-        print("StaticFramework3Resource image: \(String(describing: resourcesStaticFramework3.loadImage()))")
-        print("StaticFramework4Resource image: \(String(describing: resourcesStaticFramework4.loadImage()))")
         print("StaticFramework5Resource image: \(String(describing: UIImage(named:"StaticFramework5Resources-tuist", in: StaticFramework5Resources.bundle, compatibleWith: nil)))")
->>>>>>> 9850c76f
     }
     
 
