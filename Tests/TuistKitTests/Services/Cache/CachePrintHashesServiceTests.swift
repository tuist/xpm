import Foundation
import TSCBasic
import TuistCacheTesting
import TuistCore
import TuistGraph
import TuistLoaderTesting
import TuistSupport
import XCTest

@testable import TuistKit
@testable import TuistSupportTesting

final class CachePrintHashesServiceTests: TuistUnitTestCase {
    var subject: CachePrintHashesService!
    var generator: MockGenerator!
    var cacheGraphContentHasher: MockCacheGraphContentHasher!
    var clock: Clock!
    var path: AbsolutePath!
    var generatorModelLoader: MockGeneratorModelLoader!

    override func setUp() {
        super.setUp()
        path = AbsolutePath("/Test")
        generator = MockGenerator()

        cacheGraphContentHasher = MockCacheGraphContentHasher()
        clock = StubClock()

        generatorModelLoader = MockGeneratorModelLoader(basePath: path)
        generatorModelLoader.mockConfig("") { (_) -> Config in
            Config.test()
        }

        subject = CachePrintHashesService(generator: generator,
<<<<<<< HEAD
                                          cacheGraphContentHasher: cacheGraphContentHasher,
                                          clock: clock)
=======
                                          graphContentHasher: graphContentHasher,
                                          clock: clock,
                                          generatorModelLoader: generatorModelLoader)
>>>>>>> e5a9419b
    }

    override func tearDown() {
        generator = nil
        cacheGraphContentHasher = nil
        clock = nil
        subject = nil
        super.tearDown()
    }

    func test_run_loads_the_graph() throws {
        // Given
        subject = CachePrintHashesService(generator: generator,
<<<<<<< HEAD
                                          cacheGraphContentHasher: cacheGraphContentHasher,
                                          clock: clock)
=======
                                          graphContentHasher: graphContentHasher,
                                          clock: clock,
                                          generatorModelLoader: generatorModelLoader)
>>>>>>> e5a9419b

        // When
        _ = try subject.run(path: path, xcframeworks: false, profile: nil)

        // Then
        XCTAssertEqual(generator.invokedLoadParameterPath, path)
    }

    func test_run_content_hasher_gets_correct_graph() throws {
        // Given
        subject = CachePrintHashesService(generator: generator,
<<<<<<< HEAD
                                          cacheGraphContentHasher: cacheGraphContentHasher,
                                          clock: clock)
=======
                                          graphContentHasher: graphContentHasher,
                                          clock: clock,
                                          generatorModelLoader: generatorModelLoader)
>>>>>>> e5a9419b
        let graph = Graph.test()
        generator.loadStub = { _ in graph }

        var invokedGraph: Graph?
        cacheGraphContentHasher.contentHashesStub = { graph, _ in
            invokedGraph = graph
            return [:]
        }

        // When
        _ = try subject.run(path: path, xcframeworks: false, profile: nil)

        // Then
        XCTAssertEqual(invokedGraph, graph)
    }

    func test_run_outputs_correct_hashes() throws {
        // Given
        let target1 = TargetNode.test(target: .test(name: "ShakiOne"))
        let target2 = TargetNode.test(target: .test(name: "ShakiTwo"))
        cacheGraphContentHasher.contentHashesStub = { _, _ in
            [target1: "hash1", target2: "hash2"]
        }

        subject = CachePrintHashesService(generator: generator,
<<<<<<< HEAD
                                          cacheGraphContentHasher: cacheGraphContentHasher,
                                          clock: clock)
=======
                                          graphContentHasher: graphContentHasher,
                                          clock: clock,
                                          generatorModelLoader: generatorModelLoader)
>>>>>>> e5a9419b

        // When
        _ = try subject.run(path: path, xcframeworks: false, profile: nil)

        // Then
        XCTAssertPrinterOutputContains("ShakiOne - hash1")
        XCTAssertPrinterOutputContains("ShakiTwo - hash2")
    }

    func test_run_gives_correct_artifact_type_to_hasher() throws {
        // Given
        var xcframeworkOutputType: CacheOutputType?
        cacheGraphContentHasher.contentHashesStub = { _, cacheOutputType in
            xcframeworkOutputType = cacheOutputType
            return [:]
        }

        // When
        _ = try subject.run(path: path, xcframeworks: true, profile: nil)

        // Then
        XCTAssertEqual(xcframeworkOutputType, .xcframework)

        // Given
        var frameworkOutputType: CacheOutputType?
        cacheGraphContentHasher.contentHashesStub = { _, cacheOutputType in
            frameworkOutputType = cacheOutputType
            return [:]
        }

        // When
        _ = try subject.run(path: path, xcframeworks: false, profile: nil)

        // Then
        XCTAssertEqual(frameworkOutputType, .framework)
    }

    func test_run_gives_correct_cache_profile_type_to_hasher() throws {
        // Given
        let profile: Cache.Profile = .test(name: "Simulator", configuration: "Debug")
        generatorModelLoader.mockConfig("") { (_) -> Config in
            Config.test(cache: .test(profiles: [profile]))
        }

        // When
        _ = try subject.run(path: path, xcframeworks: false, profile: "Simulator")

        // Then
        XCTAssertEqual(graphContentHasher.invokedContentHashesParameters?.cacheProfile, profile)
    }
}<|MERGE_RESOLUTION|>--- conflicted
+++ resolved
@@ -32,14 +32,9 @@
         }
 
         subject = CachePrintHashesService(generator: generator,
-<<<<<<< HEAD
                                           cacheGraphContentHasher: cacheGraphContentHasher,
-                                          clock: clock)
-=======
-                                          graphContentHasher: graphContentHasher,
                                           clock: clock,
                                           generatorModelLoader: generatorModelLoader)
->>>>>>> e5a9419b
     }
 
     override func tearDown() {
@@ -53,14 +48,9 @@
     func test_run_loads_the_graph() throws {
         // Given
         subject = CachePrintHashesService(generator: generator,
-<<<<<<< HEAD
                                           cacheGraphContentHasher: cacheGraphContentHasher,
-                                          clock: clock)
-=======
-                                          graphContentHasher: graphContentHasher,
                                           clock: clock,
                                           generatorModelLoader: generatorModelLoader)
->>>>>>> e5a9419b
 
         // When
         _ = try subject.run(path: path, xcframeworks: false, profile: nil)
@@ -72,19 +62,14 @@
     func test_run_content_hasher_gets_correct_graph() throws {
         // Given
         subject = CachePrintHashesService(generator: generator,
-<<<<<<< HEAD
                                           cacheGraphContentHasher: cacheGraphContentHasher,
-                                          clock: clock)
-=======
-                                          graphContentHasher: graphContentHasher,
                                           clock: clock,
                                           generatorModelLoader: generatorModelLoader)
->>>>>>> e5a9419b
         let graph = Graph.test()
         generator.loadStub = { _ in graph }
 
         var invokedGraph: Graph?
-        cacheGraphContentHasher.contentHashesStub = { graph, _ in
+        cacheGraphContentHasher.contentHashesStub = { graph, _, _ in
             invokedGraph = graph
             return [:]
         }
@@ -100,19 +85,14 @@
         // Given
         let target1 = TargetNode.test(target: .test(name: "ShakiOne"))
         let target2 = TargetNode.test(target: .test(name: "ShakiTwo"))
-        cacheGraphContentHasher.contentHashesStub = { _, _ in
+        cacheGraphContentHasher.contentHashesStub = { _, _, _ in
             [target1: "hash1", target2: "hash2"]
         }
 
         subject = CachePrintHashesService(generator: generator,
-<<<<<<< HEAD
                                           cacheGraphContentHasher: cacheGraphContentHasher,
-                                          clock: clock)
-=======
-                                          graphContentHasher: graphContentHasher,
                                           clock: clock,
                                           generatorModelLoader: generatorModelLoader)
->>>>>>> e5a9419b
 
         // When
         _ = try subject.run(path: path, xcframeworks: false, profile: nil)
@@ -125,7 +105,7 @@
     func test_run_gives_correct_artifact_type_to_hasher() throws {
         // Given
         var xcframeworkOutputType: CacheOutputType?
-        cacheGraphContentHasher.contentHashesStub = { _, cacheOutputType in
+        cacheGraphContentHasher.contentHashesStub = { _, _, cacheOutputType in
             xcframeworkOutputType = cacheOutputType
             return [:]
         }
@@ -138,7 +118,7 @@
 
         // Given
         var frameworkOutputType: CacheOutputType?
-        cacheGraphContentHasher.contentHashesStub = { _, cacheOutputType in
+        cacheGraphContentHasher.contentHashesStub = { _, _, cacheOutputType in
             frameworkOutputType = cacheOutputType
             return [:]
         }
@@ -157,10 +137,16 @@
             Config.test(cache: .test(profiles: [profile]))
         }
 
+        var invokedCacheProfile: TuistGraph.Cache.Profile?
+        cacheGraphContentHasher.contentHashesStub = { _, cacheProfile, _ in
+            invokedCacheProfile = cacheProfile
+            return [:]
+        }
+
         // When
         _ = try subject.run(path: path, xcframeworks: false, profile: "Simulator")
 
         // Then
-        XCTAssertEqual(graphContentHasher.invokedContentHashesParameters?.cacheProfile, profile)
+        XCTAssertEqual(invokedCacheProfile, profile)
     }
 }