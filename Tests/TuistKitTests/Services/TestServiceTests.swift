--- conflicted
+++ resolved
@@ -3,12 +3,8 @@
 import TSCBasic
 import TuistAutomation
 import TuistCore
-<<<<<<< HEAD
-import TuistSupport
-=======
 import TuistGraph
 import TuistGraphTesting
->>>>>>> b592cd03
 import XCTest
 
 @testable import TuistAutomationTesting
