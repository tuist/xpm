import Basic
import Foundation
import TuistCore
import TuistCoreTesting
import TuistSupport
import XcodeProj
import XCTest

@testable import TuistGenerator
@testable import TuistSupportTesting

final class SchemesGeneratorTests: XCTestCase {
    var subject: SchemesGenerator!

    override func setUp() {
        super.setUp()
        subject = SchemesGenerator()
    }
    
    // MARK: - Build Action Tests

    func test_schemeBuildAction_whenSingleProject() throws {
        // Given
        let projectPath = AbsolutePath("/somepath/Workspace/Projects/Project")
        let scheme = Scheme.test(buildAction: BuildAction(targets: [TargetReference(projectPath: projectPath, name: "App")]))
        
        let app = Target.test(name: "App", product: .app)
        let targets = [app]
        
        let project = Project.test(path: projectPath)
        let graph = Graph.create(dependencies: [(project: project, target: app, dependencies: [])])
        
        // Then
        let got = try subject.schemeBuildAction(scheme: scheme,
                                                graph: graph,
                                                rootPath: AbsolutePath("/somepath/Workspace"),
                                                generatedProjects: [projectPath:
                                                    generatedProject(targets: targets, projectPath: "\(projectPath)/project.xcodeproj")])

        // When
        let result = try XCTUnwrap(got)
        XCTAssertEqual(result.buildActionEntries.count, 1)
        let entry = try XCTUnwrap(result.buildActionEntries.first)
        let buildableReference = entry.buildableReference
        XCTAssertEqual(entry.buildFor, [.analyzing, .archiving, .profiling, .running, .testing])

        XCTAssertEqual(buildableReference.referencedContainer, "container:Projects/Project/project.xcodeproj")
        XCTAssertEqual(buildableReference.buildableName, "App.app")
        XCTAssertEqual(buildableReference.blueprintName, "App")
        XCTAssertEqual(buildableReference.buildableIdentifier, "primary")

        XCTAssertEqual(result.parallelizeBuild, true)
        XCTAssertEqual(result.buildImplicitDependencies, true)
    }
    
    func test_schemeBuildAction_whenMultipleProject() throws {
        // Given
        let projectAPath = AbsolutePath("/somepath/Workspace/Projects/ProjectA")
        let projectBPath = AbsolutePath("/somepath/Workspace/Projects/ProjectB")
        
        let buildAction = BuildAction(targets: [
            TargetReference(projectPath: projectAPath, name: "FrameworkA"),
            TargetReference(projectPath: projectBPath, name: "FrameworkB")
        ])
        let scheme = Scheme.test(buildAction: buildAction)
        
        let frameworkA = Target.test(name: "FrameworkA", product: .staticFramework)
        let frameworkB = Target.test(name: "FrameworkB", product: .staticFramework)
        let targets = [frameworkA, frameworkB]
        
        let projectA = Project.test(path: projectAPath)
        let projectB = Project.test(path: projectBPath)
        let graph = Graph.create(dependencies: [
            (project: projectA, target: frameworkA, dependencies: []),
            (project: projectB, target: frameworkB, dependencies: [])
        ])
        
        // Then
        let got = try subject.schemeBuildAction(scheme: scheme,
                                                graph: graph,
                                                rootPath: AbsolutePath("/somepath/Workspace"),
                                                generatedProjects: [
                                                                    projectAPath: generatedProject(targets: targets, projectPath: "\(projectAPath)/project.xcodeproj"),
                                                                    projectBPath: generatedProject(targets: targets, projectPath: "\(projectBPath)/project.xcodeproj")
                                                                    ])

        // When
        let result = try XCTUnwrap(got)
        XCTAssertEqual(result.buildActionEntries.count, 2)
        
        let firstEntry = try XCTUnwrap(result.buildActionEntries[0])
        let firstBuildableReference = firstEntry.buildableReference
        XCTAssertEqual(firstEntry.buildFor, [.analyzing, .archiving, .profiling, .running, .testing])
        
        let secondEntry = try XCTUnwrap(result.buildActionEntries[1])
        let secondBuildableReference = secondEntry.buildableReference
        XCTAssertEqual(secondEntry.buildFor, [.analyzing, .archiving, .profiling, .running, .testing])

        XCTAssertEqual(firstBuildableReference.referencedContainer, "container:Projects/ProjectA/project.xcodeproj")
        XCTAssertEqual(firstBuildableReference.buildableName, "FrameworkA.framework")
        XCTAssertEqual(firstBuildableReference.blueprintName, "FrameworkA")
        XCTAssertEqual(firstBuildableReference.buildableIdentifier, "primary")
        
        XCTAssertEqual(secondBuildableReference.referencedContainer, "container:Projects/ProjectB/project.xcodeproj")
        XCTAssertEqual(secondBuildableReference.buildableName, "FrameworkB.framework")
        XCTAssertEqual(secondBuildableReference.blueprintName, "FrameworkB")
        XCTAssertEqual(secondBuildableReference.buildableIdentifier, "primary")

        XCTAssertEqual(result.parallelizeBuild, true)
        XCTAssertEqual(result.buildImplicitDependencies, true)
    }
    
    func test_schemeBuildAction_with_executionAction() throws {
        // Given
        let projectPath = AbsolutePath("/somepath/Project")
        let target = Target.test(name: "App", product: .app)
        let preAction = ExecutionAction(title: "Pre Action", scriptText: "echo Pre Actions", target: TargetReference(projectPath: projectPath, name: "App"))
        let postAction = ExecutionAction(title: "Post Action", scriptText: "echo Post Actions", target: TargetReference(projectPath: projectPath, name: "App"))
        let buildAction = BuildAction.test(targets: [TargetReference(projectPath: projectPath, name: "Library")], preActions: [preAction], postActions: [postAction])

<<<<<<< HEAD
        let scheme = Scheme.test(name: "App", shared: true, buildAction: buildAction)
        let project = Project.test(path: projectPath, targets: [target])
        let graph = Graph.create(dependencies: [
            (project: project, target: target, dependencies: [])
        ])

        // When
        let got = try subject.schemeBuildAction(scheme: scheme,
                                                graph: graph,
                                                rootPath: projectPath,
                                                generatedProjects: createGeneratedProjects(projects: [project]))

        // Then
=======
        let testAction = TestAction.test(arguments: nil)
        let scheme = Scheme.test(name: "AppTests", testAction: testAction)
        let project = Project.test(targets: [target, testTarget])

        let pbxTarget = PBXNativeTarget(name: "App")
        let pbxTestTarget = PBXNativeTarget(name: "AppTests", productType: .unitTestBundle)
        let generatedProject = GeneratedProject.test(targets: ["App": pbxTarget, "AppTests": pbxTestTarget])

        let got = subject.schemeTestAction(scheme: scheme, project: project, generatedProject: generatedProject)

        XCTAssertEqual(got?.buildConfiguration, "Debug")
        XCTAssertEqual(got?.shouldUseLaunchSchemeArgsEnv, true)
        XCTAssertNil(got?.macroExpansion)
        let testable = got?.testables.first
        let buildableReference = testable?.buildableReference

        XCTAssertEqual(testable?.skipped, false)
        XCTAssertEqual(buildableReference?.referencedContainer, "container:project.xcodeproj")
        XCTAssertEqual(buildableReference?.buildableName, "AppTests.xctest")
        XCTAssertEqual(buildableReference?.blueprintName, "AppTests")
        XCTAssertEqual(buildableReference?.buildableIdentifier, "primary")
    }

    func test_schemeTestAction_with_executionAction() {
        let testTarget = Target.test(name: "AppTests", product: .unitTests)

        let preAction = ExecutionAction(title: "Pre Action", scriptText: "echo Pre Actions", target: "AppTests")
        let postAction = ExecutionAction(title: "Post Action", scriptText: "echo Post Actions", target: "AppTests")
        let testAction = TestAction.test(targets: [TestableTarget(target: "AppTests")], preActions: [preAction], postActions: [postAction])

        let scheme = Scheme.test(name: "AppTests", shared: true, testAction: testAction)
        let project = Project.test(targets: [testTarget])

        let pbxTestTarget = PBXNativeTarget(name: "AppTests", productType: .unitTestBundle)
        let generatedProject = GeneratedProject.test(targets: ["AppTests": pbxTestTarget])

        let got = subject.schemeTestAction(scheme: scheme, project: project, generatedProject: generatedProject)

        // Pre Action
>>>>>>> 8729b5e2
        XCTAssertEqual(got?.preActions.first?.title, "Pre Action")
        XCTAssertEqual(got?.preActions.first?.scriptText, "echo Pre Actions")

        let preBuildableReference = got?.preActions.first?.environmentBuildable

        XCTAssertEqual(preBuildableReference?.referencedContainer, "container:Project.xcodeproj")
        XCTAssertEqual(preBuildableReference?.buildableName, "App.app")
        XCTAssertEqual(preBuildableReference?.blueprintName, "App")
        XCTAssertEqual(preBuildableReference?.buildableIdentifier, "primary")

        XCTAssertEqual(got?.postActions.first?.title, "Post Action")
        XCTAssertEqual(got?.postActions.first?.scriptText, "echo Post Actions")

        let postBuildableReference = got?.postActions.first?.environmentBuildable

        XCTAssertEqual(postBuildableReference?.referencedContainer, "container:Project.xcodeproj")
        XCTAssertEqual(postBuildableReference?.buildableName, "App.app")
        XCTAssertEqual(postBuildableReference?.blueprintName, "App")
        XCTAssertEqual(postBuildableReference?.buildableIdentifier, "primary")
    }
    
    // MARK: - Test Action Tests

<<<<<<< HEAD
    func test_schemeTestAction() throws {
        // Given
        let projectPath = AbsolutePath("/somepath/Workspace/Projects/Project")
=======
    func test_schemeTestAction_with_codeCoverageTargets() {
        let target = Target.test(name: "App", product: .app)
        let testTarget = Target.test(name: "AppTests", product: .unitTests)

        let testAction = TestAction.test(targets: [TestableTarget(target: "AppTests")], coverage: true, codeCoverageTargets: ["App"])
        let buildAction = BuildAction.test(targets: ["App"])

        let scheme = Scheme.test(name: "AppTests", shared: true, buildAction: buildAction, testAction: testAction)
        let project = Project.test(targets: [target, testTarget])

        let pbxTarget = PBXNativeTarget(name: "App", productType: .application)
        let pbxTestTarget = PBXNativeTarget(name: "AppTests", productType: .unitTestBundle)
        let generatedProject = GeneratedProject.test(targets: ["AppTests": pbxTestTarget, "App": pbxTarget])
>>>>>>> 8729b5e2

        let scheme = Scheme.test(testAction: TestAction(targets: [TargetReference(projectPath: projectPath, name: "AppTests")], configurationName: "Release"))
        
        let app = Target.test(name: "App", product: .app)
        let appTests = Target.test(name: "AppTests", product: .unitTests)
        let targets = [app, appTests]
               
        let project = Project.test(path: projectPath)
        let graph = Graph.create(dependencies: [
                                                (project: project, target: app, dependencies: []),
                                                (project: project, target: appTests, dependencies: [app])])
        
        let generatedProjectWithTests = generatedProject(targets: targets, projectPath: "\(projectPath)/project.xcodeproj")
        
        // When
        let got = try subject.schemeTestAction(scheme: scheme, graph: graph, rootPath: AbsolutePath("/somepath/Workspace"), generatedProjects: [projectPath: generatedProjectWithTests])
        
        // Then
        let result = try XCTUnwrap(got)
        XCTAssertEqual(result.buildConfiguration, "Release")
        XCTAssertEqual(result.shouldUseLaunchSchemeArgsEnv, true)
        XCTAssertNil(result.macroExpansion)
        let testable = try XCTUnwrap(result.testables.first)
        let buildableReference = testable.buildableReference

        XCTAssertEqual(testable.skipped, false)
        XCTAssertEqual(buildableReference.referencedContainer, "container:Projects/Project/project.xcodeproj")
        XCTAssertEqual(buildableReference.buildableName, "AppTests.xctest")
        XCTAssertEqual(buildableReference.blueprintName, "AppTests")
        XCTAssertEqual(buildableReference.buildableIdentifier, "primary")
    }
    
    func test_schemeTestAction_when_notTestsTarget() throws {
        // Given
        let scheme = Scheme.test()
        let project = Project.test()
        let generatedProject = GeneratedProject.test()
        let graph = Graph.create(dependencies: [])

        // Then
        let got = try subject.schemeTestAction(scheme: scheme, graph: graph, rootPath: project.path, generatedProjects: [project.path: generatedProject])

        // When
        let result = try XCTUnwrap(got)
        XCTAssertEqual(result.buildConfiguration, "Debug")
        XCTAssertEqual(result.shouldUseLaunchSchemeArgsEnv, false)
        XCTAssertNil(result.macroExpansion)
        XCTAssertEqual(result.testables.count, 0)
    }
<<<<<<< HEAD
    
    func test_schemeTestAction_when_testsTarget() throws {
        // Given
=======

    func test_schemeTestAction_with_testable_info() {
        let target = Target.test(name: "App", product: .app)
        let testTarget = Target.test(name: "AppTests", product: .unitTests)

        let testableTarget = TestableTarget(target: "AppTests", skipped: false, parallelizable: true, randomExecutionOrdering: true)
        let testAction = TestAction.test(targets: [testableTarget])
        let buildAction = BuildAction.test(targets: ["App"])

        let scheme = Scheme.test(name: "AppTests", shared: true, buildAction: buildAction, testAction: testAction)
        let project = Project.test(targets: [target, testTarget])

        let pbxTarget = PBXNativeTarget(name: "App", productType: .application)
        let pbxTestTarget = PBXNativeTarget(name: "AppTests", productType: .unitTestBundle)
        let generatedProject = GeneratedProject.test(targets: ["AppTests": pbxTestTarget, "App": pbxTarget])

        let got = subject.schemeTestAction(scheme: scheme, project: project, generatedProject: generatedProject)
        let testableTargetReference = got!.testables[0]
        XCTAssertEqual(testableTargetReference.skipped, false)
        XCTAssertEqual(testableTargetReference.parallelizable, true)
        XCTAssertEqual(testableTargetReference.randomExecutionOrdering, true)
    }

    func test_schemeBuildAction() {
>>>>>>> 8729b5e2
        let target = Target.test(name: "App", product: .app)
        let testTarget = Target.test(name: "AppTests", product: .unitTests)
        let project = Project.test(targets: [target, testTarget])
        
        let testAction = TestAction.test(targets: [TargetReference(projectPath: project.path, name: "AppTests")],
                                         arguments: nil)
        
        
        let scheme = Scheme.test(name: "AppTests", testAction: testAction)
        let generatedProjects = createGeneratedProjects(projects: [project])
        
        let graph = Graph.create(dependencies: [(project: project, target: target, dependencies: []),
                                                (project: project, target: testTarget, dependencies: [target])])
        
        // When
        let got = try subject.schemeTestAction(scheme: scheme, graph: graph, rootPath: project.path, generatedProjects: generatedProjects)
    
        // Then
        let result = try XCTUnwrap(got)
        XCTAssertEqual(result.buildConfiguration, "Debug")
        XCTAssertEqual(result.shouldUseLaunchSchemeArgsEnv, true)
        XCTAssertNil(result.macroExpansion)
        let testable = try XCTUnwrap(result.testables.first)
        let buildableReference = testable.buildableReference

        XCTAssertEqual(testable.skipped, false)
        XCTAssertEqual(buildableReference.referencedContainer, "container:Project.xcodeproj")
        XCTAssertEqual(buildableReference.buildableName, "AppTests.xctest")
        XCTAssertEqual(buildableReference.blueprintName, "AppTests")
        XCTAssertEqual(buildableReference.buildableIdentifier, "primary")
    }
    
    func test_schemeTestAction_with_executionAction() throws {
        // Given
        let projectPath = AbsolutePath("/somepath/Project")
        let testTarget = Target.test(name: "AppTests", product: .unitTests)

        let preAction = ExecutionAction(title: "Pre Action", scriptText: "echo Pre Actions", target: TargetReference(projectPath: projectPath, name: "AppTests"))
        let postAction = ExecutionAction(title: "Post Action", scriptText: "echo Post Actions", target: TargetReference(projectPath: projectPath, name: "AppTests"))
        let testAction = TestAction.test(targets: [TargetReference(projectPath: projectPath, name: "AppTests")], preActions: [preAction], postActions: [postAction])

        let scheme = Scheme.test(name: "AppTests", shared: true, testAction: testAction)
        let project = Project.test(path: projectPath, targets: [testTarget])

        let generatedProjects = createGeneratedProjects(projects: [project])
        let graph = Graph.create(dependencies: [(project: project, target: testTarget, dependencies: [])])

        // When
        let got = try subject.schemeTestAction(scheme: scheme, graph: graph, rootPath: project.path, generatedProjects: generatedProjects)

        // Then
        // Pre Action
        let result = try XCTUnwrap(got)
        XCTAssertEqual(result.preActions.first?.title, "Pre Action")
        XCTAssertEqual(result.preActions.first?.scriptText, "echo Pre Actions")

        let preBuildableReference = try XCTUnwrap(result.preActions.first?.environmentBuildable)

        XCTAssertEqual(preBuildableReference.referencedContainer, "container:Project.xcodeproj")
        XCTAssertEqual(preBuildableReference.buildableName, "AppTests.xctest")
        XCTAssertEqual(preBuildableReference.blueprintName, "AppTests")
        XCTAssertEqual(preBuildableReference.buildableIdentifier, "primary")

        // Post Action
        XCTAssertEqual(result.postActions.first?.title, "Post Action")
        XCTAssertEqual(result.postActions.first?.scriptText, "echo Post Actions")

        let postBuildableReference = try XCTUnwrap(result.postActions.first?.environmentBuildable)

        XCTAssertEqual(postBuildableReference.referencedContainer, "container:Project.xcodeproj")
        XCTAssertEqual(postBuildableReference.buildableName, "AppTests.xctest")
        XCTAssertEqual(postBuildableReference.blueprintName, "AppTests")
        XCTAssertEqual(postBuildableReference.buildableIdentifier, "primary")
    }
    
    func test_schemeTestAction_with_codeCoverageTargets() throws {
        // Given
        let projectPath = AbsolutePath("/somepath/Project")

        let target = Target.test(name: "App", product: .app)
        let testTarget = Target.test(name: "AppTests", product: .unitTests)

        let testAction = TestAction.test(targets: [TargetReference(projectPath: projectPath, name: "AppTests")],
                                         coverage: true,
                                         codeCoverageTargets: [TargetReference(projectPath: projectPath, name: "App")])
        let buildAction = BuildAction.test(targets: [TargetReference(projectPath: projectPath, name: "App")])

        let scheme = Scheme.test(name: "AppTests", shared: true, buildAction: buildAction, testAction: testAction)
        
        let project = Project.test(path: projectPath, targets: [target, testTarget])
        let generatedProjects = createGeneratedProjects(projects: [project])
        let graph = Graph.create(dependencies: [(project: project, target: target, dependencies: []),
                                                (project: project, target: testTarget, dependencies: [target])])

        // When
        let got = try subject.schemeTestAction(scheme: scheme, graph: graph, rootPath: project.path, generatedProjects: generatedProjects)

        // Then
        let result = try XCTUnwrap(got)
        let codeCoverageTargetsBuildableReference = try XCTUnwrap(result.codeCoverageTargets)

        XCTAssertEqual(result.onlyGenerateCoverageForSpecifiedTargets, true)
        XCTAssertEqual(codeCoverageTargetsBuildableReference.count, 1)
        XCTAssertEqual(codeCoverageTargetsBuildableReference.first?.buildableName, "App.app")
    }
    
    // MARK: - Launch Action Tests

    func test_schemeLaunchAction() throws {
        // Given
        let projectPath = AbsolutePath("/somepath/Workspace/Projects/Project")

        let buildAction = BuildAction.test(targets: [TargetReference(projectPath: projectPath, name: "App")])
        let runAction = RunAction.test(configurationName: "Release",
                                       executable: TargetReference(projectPath: projectPath, name: "App"),
                                       arguments: Arguments(environment:["a": "b"], launch: ["some": true]))
        let scheme = Scheme.test(buildAction: buildAction, runAction: runAction)
        
        let app = Target.test(name: "App", product: .app, environment: ["a": "b"])
        
        let project = Project.test(path: projectPath, targets: [app])
        let graph = Graph.create(dependencies: [(project: project, target: app, dependencies: [])])
        
        // When
        let got = try subject.schemeLaunchAction(scheme: scheme,
                                                 graph: graph,
                                                 rootPath: AbsolutePath("/somepath/Workspace"),
                                                 generatedProjects: createGeneratedProjects(projects: [project]))
        
        // Then
        let result = try XCTUnwrap(got)
        
        XCTAssertNil(result.macroExpansion)

        let buildableReference = try XCTUnwrap(result.runnable?.buildableReference)

        XCTAssertEqual(result.buildConfiguration, "Release")
        XCTAssertEqual(result.environmentVariables, [XCScheme.EnvironmentVariable(variable: "a", value: "b", enabled: true)])
        XCTAssertEqual(buildableReference.referencedContainer, "container:Projects/Project/Project.xcodeproj")
        XCTAssertEqual(buildableReference.buildableName, "App.app")
        XCTAssertEqual(buildableReference.blueprintName, "App")
        XCTAssertEqual(buildableReference.buildableIdentifier, "primary")
    }
    
    func test_schemeLaunchAction_when_notRunnableTarget() throws {
        // Given
        let projectPath = AbsolutePath("/somepath/Project")
        
        let target = Target.test(name: "Library", platform: .iOS, product: .dynamicLibrary)

<<<<<<< HEAD
        let buildAction = BuildAction.test(targets: [TargetReference(projectPath: projectPath, name: "Library")])
        let testAction = TestAction.test(targets: [TargetReference(projectPath: projectPath, name: "Library")])
=======
        let buildAction = BuildAction.test(targets: ["Library"])
        let testAction = TestAction.test(targets: [TestableTarget(target: "Library")])
>>>>>>> 8729b5e2

        let scheme = Scheme.test(name: "Library", buildAction: buildAction, testAction: testAction, runAction: nil)
        let project = Project.test(path: projectPath, targets: [target])
        let graph = Graph.create(dependencies: [(project: project, target: target, dependencies: [])])

        // When
        let got = try subject.schemeLaunchAction(scheme: scheme,
                                                 graph: graph,
                                                 rootPath: projectPath,
                                                 generatedProjects: createGeneratedProjects(projects: [project]))

        // Then
        let result = try XCTUnwrap(got)
        XCTAssertNil(result.runnable?.buildableReference)

        XCTAssertEqual(result.buildConfiguration, "Debug")
        XCTAssertEqual(result.macroExpansion?.referencedContainer, "container:Project.xcodeproj")
        XCTAssertEqual(result.macroExpansion?.buildableName, "libLibrary.dylib")
        XCTAssertEqual(result.macroExpansion?.blueprintName, "Library")
        XCTAssertEqual(result.macroExpansion?.buildableIdentifier, "primary")
    }
    
    // MARK: - Profile Action Tests

    func test_schemeProfileAction_when_runnableTarget() throws {
        // Given
        let projectPath = AbsolutePath("/somepath/Project")
        let target = Target.test(name: "App", platform: .iOS, product: .app)
        
        let appTargetReference = TargetReference(projectPath: projectPath, name: "App")
        let buildAction = BuildAction.test(targets: [appTargetReference])
        let testAction = TestAction.test(targets: [appTargetReference])
        let runAction = RunAction.test(configurationName: "Release", executable: appTargetReference, arguments: nil)
        
        let scheme = Scheme.test(name: "App", buildAction: buildAction, testAction: testAction, runAction: runAction)
        let project = Project.test(path: projectPath, targets: [target])
        let graph = Graph.create(dependencies: [(project: project, target: target, dependencies: [])])
        
        // When
        let got = try subject.schemeProfileAction(scheme: scheme,
                                                  graph: graph,
                                                  rootPath: projectPath,
                                                  generatedProjects: createGeneratedProjects(projects: [project]))

        // Then
        let result = try XCTUnwrap(got)
        let buildable = try XCTUnwrap(result.buildableProductRunnable?.buildableReference)

        XCTAssertNil(result.macroExpansion)
        XCTAssertEqual(result.buildableProductRunnable?.runnableDebuggingMode, "0")
        XCTAssertEqual(buildable.referencedContainer, "container:Project.xcodeproj")
        XCTAssertEqual(buildable.buildableName, target.productNameWithExtension)
        XCTAssertEqual(buildable.blueprintName, target.name)
        XCTAssertEqual(buildable.buildableIdentifier, "primary")

        XCTAssertEqual(result.buildConfiguration, "Release")
        XCTAssertEqual(result.preActions, [])
        XCTAssertEqual(result.postActions, [])
        XCTAssertEqual(result.shouldUseLaunchSchemeArgsEnv, true)
        XCTAssertEqual(result.savedToolIdentifier, "")
        XCTAssertEqual(result.ignoresPersistentStateOnLaunch, false)
        XCTAssertEqual(result.useCustomWorkingDirectory, false)
        XCTAssertEqual(result.debugDocumentVersioning, true)
        XCTAssertNil(result.commandlineArguments)
        XCTAssertNil(result.environmentVariables)
        XCTAssertEqual(result.enableTestabilityWhenProfilingTests, true)
    }
    
    func test_schemeProfileAction_when_notRunnableTarget() throws {
        // Given
        let projectPath = AbsolutePath("/somepath/Project")
        
        let target = Target.test(name: "Library", platform: .iOS, product: .dynamicLibrary)

<<<<<<< HEAD
        let buildAction = BuildAction.test(targets: [TargetReference(projectPath: projectPath, name: "Library")])
        let testAction = TestAction.test(targets: [TargetReference(projectPath: projectPath, name: "Library")])
=======
        let buildAction = BuildAction.test(targets: ["Library"])
        let testAction = TestAction.test(targets: [TestableTarget(target: "Library")])
>>>>>>> 8729b5e2
        let scheme = Scheme.test(name: "Library", buildAction: buildAction, testAction: testAction, runAction: nil)

        let project = Project.test(path: projectPath, targets: [target])
        let graph = Graph.create(dependencies: [(project: project, target: target, dependencies: [])])


        // When
        let got = try subject.schemeProfileAction(scheme: scheme,
                                                  graph: graph,
                                                  rootPath: projectPath,
                                                  generatedProjects: createGeneratedProjects(projects: [project]))
        
        // Then
        let result = try XCTUnwrap(got)
        let buildable = result.buildableProductRunnable?.buildableReference

        XCTAssertNil(buildable)
        XCTAssertEqual(result.buildConfiguration, "Release")
        XCTAssertEqual(result.preActions, [])
        XCTAssertEqual(result.postActions, [])
        XCTAssertEqual(result.shouldUseLaunchSchemeArgsEnv, true)
        XCTAssertEqual(result.savedToolIdentifier, "")
        XCTAssertEqual(result.ignoresPersistentStateOnLaunch, false)
        XCTAssertEqual(result.useCustomWorkingDirectory, false)
        XCTAssertEqual(result.debugDocumentVersioning, true)
        XCTAssertNil(result.commandlineArguments)
        XCTAssertNil(result.environmentVariables)
        XCTAssertEqual(result.enableTestabilityWhenProfilingTests, true)

        XCTAssertEqual(result.buildConfiguration, "Release")
        XCTAssertEqual(result.macroExpansion?.referencedContainer, "container:Project.xcodeproj")
        XCTAssertEqual(result.macroExpansion?.buildableName, "libLibrary.dylib")
        XCTAssertEqual(result.macroExpansion?.blueprintName, "Library")
        XCTAssertEqual(result.macroExpansion?.buildableIdentifier, "primary")
    }
    
    func test_schemeAnalyzeAction() throws {
        // Given
        let projectPath = AbsolutePath("/Project")
        let target = Target.test(name: "App", platform: .iOS, product: .app)
        let buildAction = BuildAction.test(targets: [TargetReference(projectPath: projectPath, name: "App")])
        let scheme = Scheme.test(buildAction: buildAction)
        
        let project = Project.test(path: projectPath, targets: [target])
        let graph = Graph.create(dependencies: [(project: project, target: target, dependencies: [])])
        
        // When
        let got = try subject.schemeAnalyzeAction(scheme: scheme,
                                                  graph: graph,
                                                  rootPath: project.path,
                                                  generatedProjects: createGeneratedProjects(projects: [project]))
        
        // Then
        let result = try XCTUnwrap(got)
        XCTAssertEqual(result.buildConfiguration, "Debug")
    }

    func test_defaultSchemeArchiveAction() {
        let got = subject.defaultSchemeArchiveAction(for: .test())
        XCTAssertEqual(got.buildConfiguration, "Release")
        XCTAssertEqual(got.revealArchiveInOrganizer, true)
    }

    func test_schemeArchiveAction() throws {
        // Given
        let projectPath = AbsolutePath("/Project")
        let target = Target.test(name: "App", platform: .iOS, product: .app)
        let buildAction = BuildAction.test(targets: [TargetReference(projectPath: projectPath, name: "App")])
        let archiveAction = ArchiveAction.test(configurationName: "Beta Release",
                                               revealArchiveInOrganizer: true,
                                               customArchiveName: "App [Beta]")
        let scheme = Scheme.test(buildAction: buildAction, archiveAction: archiveAction)
        
        let project = Project.test(path: projectPath, targets: [target])
        let graph = Graph.create(dependencies: [(project: project, target: target, dependencies: [])])

        // When
        let got = try subject.schemeArchiveAction(scheme: scheme,
                                                  graph: graph,
                                                  rootPath: project.path,
                                                  generatedProjects: createGeneratedProjects(projects: [project]))

        // Then
        let result = try XCTUnwrap(got)
        XCTAssertEqual(result.buildConfiguration, "Beta Release")
        XCTAssertEqual(result.customArchiveName, "App [Beta]")
        XCTAssertEqual(result.revealArchiveInOrganizer, true)
    }
    
    private func createGeneratedProjects(projects: [Project]) -> [AbsolutePath: GeneratedProject] {
        return Dictionary(uniqueKeysWithValues: projects.map {
            ($0.path, generatedProject(targets: $0.targets,
                                       projectPath: $0.path.appending(component: "\($0.name).xcodeproj").pathString))
        })
    }
    
    private func generatedProject(targets: [Target], projectPath: String = "/Project.xcodeproj") -> GeneratedProject {
        var pbxTargets: [String: PBXNativeTarget] = [:]
        targets.forEach { pbxTargets[$0.name] = PBXNativeTarget(name: $0.name) }
        let path = AbsolutePath(projectPath)
        return GeneratedProject(pbxproj: .init(), path: path, targets: pbxTargets, name: path.basename)
    }
}<|MERGE_RESOLUTION|>--- conflicted
+++ resolved
@@ -114,11 +114,11 @@
         // Given
         let projectPath = AbsolutePath("/somepath/Project")
         let target = Target.test(name: "App", product: .app)
+        
         let preAction = ExecutionAction(title: "Pre Action", scriptText: "echo Pre Actions", target: TargetReference(projectPath: projectPath, name: "App"))
         let postAction = ExecutionAction(title: "Post Action", scriptText: "echo Post Actions", target: TargetReference(projectPath: projectPath, name: "App"))
         let buildAction = BuildAction.test(targets: [TargetReference(projectPath: projectPath, name: "Library")], preActions: [preAction], postActions: [postAction])
 
-<<<<<<< HEAD
         let scheme = Scheme.test(name: "App", shared: true, buildAction: buildAction)
         let project = Project.test(path: projectPath, targets: [target])
         let graph = Graph.create(dependencies: [
@@ -132,47 +132,7 @@
                                                 generatedProjects: createGeneratedProjects(projects: [project]))
 
         // Then
-=======
-        let testAction = TestAction.test(arguments: nil)
-        let scheme = Scheme.test(name: "AppTests", testAction: testAction)
-        let project = Project.test(targets: [target, testTarget])
-
-        let pbxTarget = PBXNativeTarget(name: "App")
-        let pbxTestTarget = PBXNativeTarget(name: "AppTests", productType: .unitTestBundle)
-        let generatedProject = GeneratedProject.test(targets: ["App": pbxTarget, "AppTests": pbxTestTarget])
-
-        let got = subject.schemeTestAction(scheme: scheme, project: project, generatedProject: generatedProject)
-
-        XCTAssertEqual(got?.buildConfiguration, "Debug")
-        XCTAssertEqual(got?.shouldUseLaunchSchemeArgsEnv, true)
-        XCTAssertNil(got?.macroExpansion)
-        let testable = got?.testables.first
-        let buildableReference = testable?.buildableReference
-
-        XCTAssertEqual(testable?.skipped, false)
-        XCTAssertEqual(buildableReference?.referencedContainer, "container:project.xcodeproj")
-        XCTAssertEqual(buildableReference?.buildableName, "AppTests.xctest")
-        XCTAssertEqual(buildableReference?.blueprintName, "AppTests")
-        XCTAssertEqual(buildableReference?.buildableIdentifier, "primary")
-    }
-
-    func test_schemeTestAction_with_executionAction() {
-        let testTarget = Target.test(name: "AppTests", product: .unitTests)
-
-        let preAction = ExecutionAction(title: "Pre Action", scriptText: "echo Pre Actions", target: "AppTests")
-        let postAction = ExecutionAction(title: "Post Action", scriptText: "echo Post Actions", target: "AppTests")
-        let testAction = TestAction.test(targets: [TestableTarget(target: "AppTests")], preActions: [preAction], postActions: [postAction])
-
-        let scheme = Scheme.test(name: "AppTests", shared: true, testAction: testAction)
-        let project = Project.test(targets: [testTarget])
-
-        let pbxTestTarget = PBXNativeTarget(name: "AppTests", productType: .unitTestBundle)
-        let generatedProject = GeneratedProject.test(targets: ["AppTests": pbxTestTarget])
-
-        let got = subject.schemeTestAction(scheme: scheme, project: project, generatedProject: generatedProject)
-
         // Pre Action
->>>>>>> 8729b5e2
         XCTAssertEqual(got?.preActions.first?.title, "Pre Action")
         XCTAssertEqual(got?.preActions.first?.scriptText, "echo Pre Actions")
 
@@ -182,7 +142,8 @@
         XCTAssertEqual(preBuildableReference?.buildableName, "App.app")
         XCTAssertEqual(preBuildableReference?.blueprintName, "App")
         XCTAssertEqual(preBuildableReference?.buildableIdentifier, "primary")
-
+        
+        // Post Action
         XCTAssertEqual(got?.postActions.first?.title, "Post Action")
         XCTAssertEqual(got?.postActions.first?.scriptText, "echo Post Actions")
 
@@ -192,113 +153,17 @@
         XCTAssertEqual(postBuildableReference?.buildableName, "App.app")
         XCTAssertEqual(postBuildableReference?.blueprintName, "App")
         XCTAssertEqual(postBuildableReference?.buildableIdentifier, "primary")
+
     }
     
     // MARK: - Test Action Tests
-
-<<<<<<< HEAD
-    func test_schemeTestAction() throws {
-        // Given
-        let projectPath = AbsolutePath("/somepath/Workspace/Projects/Project")
-=======
-    func test_schemeTestAction_with_codeCoverageTargets() {
-        let target = Target.test(name: "App", product: .app)
-        let testTarget = Target.test(name: "AppTests", product: .unitTests)
-
-        let testAction = TestAction.test(targets: [TestableTarget(target: "AppTests")], coverage: true, codeCoverageTargets: ["App"])
-        let buildAction = BuildAction.test(targets: ["App"])
-
-        let scheme = Scheme.test(name: "AppTests", shared: true, buildAction: buildAction, testAction: testAction)
-        let project = Project.test(targets: [target, testTarget])
-
-        let pbxTarget = PBXNativeTarget(name: "App", productType: .application)
-        let pbxTestTarget = PBXNativeTarget(name: "AppTests", productType: .unitTestBundle)
-        let generatedProject = GeneratedProject.test(targets: ["AppTests": pbxTestTarget, "App": pbxTarget])
->>>>>>> 8729b5e2
-
-        let scheme = Scheme.test(testAction: TestAction(targets: [TargetReference(projectPath: projectPath, name: "AppTests")], configurationName: "Release"))
-        
-        let app = Target.test(name: "App", product: .app)
-        let appTests = Target.test(name: "AppTests", product: .unitTests)
-        let targets = [app, appTests]
-               
-        let project = Project.test(path: projectPath)
-        let graph = Graph.create(dependencies: [
-                                                (project: project, target: app, dependencies: []),
-                                                (project: project, target: appTests, dependencies: [app])])
-        
-        let generatedProjectWithTests = generatedProject(targets: targets, projectPath: "\(projectPath)/project.xcodeproj")
-        
-        // When
-        let got = try subject.schemeTestAction(scheme: scheme, graph: graph, rootPath: AbsolutePath("/somepath/Workspace"), generatedProjects: [projectPath: generatedProjectWithTests])
-        
-        // Then
-        let result = try XCTUnwrap(got)
-        XCTAssertEqual(result.buildConfiguration, "Release")
-        XCTAssertEqual(result.shouldUseLaunchSchemeArgsEnv, true)
-        XCTAssertNil(result.macroExpansion)
-        let testable = try XCTUnwrap(result.testables.first)
-        let buildableReference = testable.buildableReference
-
-        XCTAssertEqual(testable.skipped, false)
-        XCTAssertEqual(buildableReference.referencedContainer, "container:Projects/Project/project.xcodeproj")
-        XCTAssertEqual(buildableReference.buildableName, "AppTests.xctest")
-        XCTAssertEqual(buildableReference.blueprintName, "AppTests")
-        XCTAssertEqual(buildableReference.buildableIdentifier, "primary")
-    }
-    
-    func test_schemeTestAction_when_notTestsTarget() throws {
-        // Given
-        let scheme = Scheme.test()
-        let project = Project.test()
-        let generatedProject = GeneratedProject.test()
-        let graph = Graph.create(dependencies: [])
-
-        // Then
-        let got = try subject.schemeTestAction(scheme: scheme, graph: graph, rootPath: project.path, generatedProjects: [project.path: generatedProject])
-
-        // When
-        let result = try XCTUnwrap(got)
-        XCTAssertEqual(result.buildConfiguration, "Debug")
-        XCTAssertEqual(result.shouldUseLaunchSchemeArgsEnv, false)
-        XCTAssertNil(result.macroExpansion)
-        XCTAssertEqual(result.testables.count, 0)
-    }
-<<<<<<< HEAD
-    
     func test_schemeTestAction_when_testsTarget() throws {
         // Given
-=======
-
-    func test_schemeTestAction_with_testable_info() {
-        let target = Target.test(name: "App", product: .app)
-        let testTarget = Target.test(name: "AppTests", product: .unitTests)
-
-        let testableTarget = TestableTarget(target: "AppTests", skipped: false, parallelizable: true, randomExecutionOrdering: true)
-        let testAction = TestAction.test(targets: [testableTarget])
-        let buildAction = BuildAction.test(targets: ["App"])
-
-        let scheme = Scheme.test(name: "AppTests", shared: true, buildAction: buildAction, testAction: testAction)
-        let project = Project.test(targets: [target, testTarget])
-
-        let pbxTarget = PBXNativeTarget(name: "App", productType: .application)
-        let pbxTestTarget = PBXNativeTarget(name: "AppTests", productType: .unitTestBundle)
-        let generatedProject = GeneratedProject.test(targets: ["AppTests": pbxTestTarget, "App": pbxTarget])
-
-        let got = subject.schemeTestAction(scheme: scheme, project: project, generatedProject: generatedProject)
-        let testableTargetReference = got!.testables[0]
-        XCTAssertEqual(testableTargetReference.skipped, false)
-        XCTAssertEqual(testableTargetReference.parallelizable, true)
-        XCTAssertEqual(testableTargetReference.randomExecutionOrdering, true)
-    }
-
-    func test_schemeBuildAction() {
->>>>>>> 8729b5e2
         let target = Target.test(name: "App", product: .app)
         let testTarget = Target.test(name: "AppTests", product: .unitTests)
         let project = Project.test(targets: [target, testTarget])
         
-        let testAction = TestAction.test(targets: [TargetReference(projectPath: project.path, name: "AppTests")],
+        let testAction = TestAction.test(targets: [TestableTarget(target: TargetReference(projectPath: project.path, name: "AppTests"))],
                                          arguments: nil)
         
         
@@ -307,10 +172,11 @@
         
         let graph = Graph.create(dependencies: [(project: project, target: target, dependencies: []),
                                                 (project: project, target: testTarget, dependencies: [target])])
-        
+
         // When
         let got = try subject.schemeTestAction(scheme: scheme, graph: graph, rootPath: project.path, generatedProjects: generatedProjects)
-    
+        
+        
         // Then
         let result = try XCTUnwrap(got)
         XCTAssertEqual(result.buildConfiguration, "Debug")
@@ -325,6 +191,115 @@
         XCTAssertEqual(buildableReference.blueprintName, "AppTests")
         XCTAssertEqual(buildableReference.buildableIdentifier, "primary")
     }
+
+    func test_schemeTestAction_with_codeCoverageTargets() throws {
+        // Given
+        let projectPath = AbsolutePath("/somepath/Project")
+
+        let target = Target.test(name: "App", product: .app)
+        let testTarget = Target.test(name: "AppTests", product: .unitTests)
+
+        let testAction = TestAction.test(targets: [TestableTarget(target: TargetReference(projectPath: projectPath, name: "AppTests"))],
+                                         coverage: true,
+                                         codeCoverageTargets: [TargetReference(projectPath: projectPath, name: "App")])
+        let buildAction = BuildAction.test(targets: [TargetReference(projectPath: projectPath, name: "App")])
+
+        let scheme = Scheme.test(name: "AppTests", shared: true, buildAction: buildAction, testAction: testAction)
+        
+        let project = Project.test(path: projectPath, targets: [target, testTarget])
+        let graph = Graph.create(dependencies: [(project: project, target: target, dependencies: []),
+                                                (project: project, target: testTarget, dependencies: [target])])
+                
+        // When
+        let got = try subject.schemeTestAction(scheme: scheme, graph: graph, rootPath: AbsolutePath("/somepath/Workspace"), generatedProjects: createGeneratedProjects(projects: [project]))
+        
+        // Then
+        let result = try XCTUnwrap(got)
+        let codeCoverageTargetsBuildableReference = try XCTUnwrap(result.codeCoverageTargets)
+
+        XCTAssertEqual(result.onlyGenerateCoverageForSpecifiedTargets, true)
+        XCTAssertEqual(codeCoverageTargetsBuildableReference.count, 1)
+        XCTAssertEqual(codeCoverageTargetsBuildableReference.first?.buildableName, "App.app")
+    }
+    
+    func test_schemeTestAction_when_notTestsTarget() throws {
+        // Given
+        let scheme = Scheme.test()
+        let project = Project.test()
+        let generatedProject = GeneratedProject.test()
+        let graph = Graph.create(dependencies: [])
+
+        // Then
+        let got = try subject.schemeTestAction(scheme: scheme, graph: graph, rootPath: project.path, generatedProjects: [project.path: generatedProject])
+
+        // When
+        let result = try XCTUnwrap(got)
+        XCTAssertEqual(result.buildConfiguration, "Debug")
+        XCTAssertEqual(result.shouldUseLaunchSchemeArgsEnv, false)
+        XCTAssertNil(result.macroExpansion)
+        XCTAssertEqual(result.testables.count, 0)
+    }
+
+
+    func test_schemeTestAction_with_testable_info() throws {
+        // Given
+        let target = Target.test(name: "App", product: .app)
+        let testTarget = Target.test(name: "AppTests", product: .unitTests)
+        let project = Project.test(targets: [target, testTarget])
+
+        let testableTarget = TestableTarget(target: TargetReference(projectPath: project.path, name: "AppTests"),
+                                            skipped: false,
+                                            parallelizable: true,
+                                            randomExecutionOrdering: true)
+        let testAction = TestAction.test(targets: [testableTarget])
+        let buildAction = BuildAction.test(targets: [TargetReference(projectPath: project.path, name: "App")])
+
+        let scheme = Scheme.test(name: "AppTests", shared: true, buildAction: buildAction, testAction: testAction)
+        let graph = Graph.create(dependencies: [(project: project, target: target, dependencies: []),
+                                                (project: project, target: testTarget, dependencies: [testTarget])])
+
+        // When
+        let got = try subject.schemeTestAction(scheme: scheme, graph: graph, rootPath: project.path, generatedProjects: createGeneratedProjects(projects: [project]))
+
+        // Then
+        let testableTargetReference = got!.testables[0]
+        XCTAssertEqual(testableTargetReference.skipped, false)
+        XCTAssertEqual(testableTargetReference.parallelizable, true)
+        XCTAssertEqual(testableTargetReference.randomExecutionOrdering, true)
+    }
+
+    func test_schemeBuildAction() throws {
+        let target = Target.test(name: "App", product: .app)
+        let testTarget = Target.test(name: "AppTests", product: .unitTests)
+        let project = Project.test(targets: [target, testTarget])
+        
+        let testAction = TestAction.test(targets: [TestableTarget(target: TargetReference(projectPath: project.path, name: "AppTests"))],
+                                         arguments: nil)
+        
+        
+        let scheme = Scheme.test(name: "AppTests", testAction: testAction)
+        let generatedProjects = createGeneratedProjects(projects: [project])
+        
+        let graph = Graph.create(dependencies: [(project: project, target: target, dependencies: []),
+                                                (project: project, target: testTarget, dependencies: [target])])
+        
+        // When
+        let got = try subject.schemeTestAction(scheme: scheme, graph: graph, rootPath: project.path, generatedProjects: generatedProjects)
+    
+        // Then
+        let result = try XCTUnwrap(got)
+        XCTAssertEqual(result.buildConfiguration, "Debug")
+        XCTAssertEqual(result.shouldUseLaunchSchemeArgsEnv, true)
+        XCTAssertNil(result.macroExpansion)
+        let testable = try XCTUnwrap(result.testables.first)
+        let buildableReference = testable.buildableReference
+
+        XCTAssertEqual(testable.skipped, false)
+        XCTAssertEqual(buildableReference.referencedContainer, "container:Project.xcodeproj")
+        XCTAssertEqual(buildableReference.buildableName, "AppTests.xctest")
+        XCTAssertEqual(buildableReference.blueprintName, "AppTests")
+        XCTAssertEqual(buildableReference.buildableIdentifier, "primary")
+    }
     
     func test_schemeTestAction_with_executionAction() throws {
         // Given
@@ -333,7 +308,7 @@
 
         let preAction = ExecutionAction(title: "Pre Action", scriptText: "echo Pre Actions", target: TargetReference(projectPath: projectPath, name: "AppTests"))
         let postAction = ExecutionAction(title: "Post Action", scriptText: "echo Post Actions", target: TargetReference(projectPath: projectPath, name: "AppTests"))
-        let testAction = TestAction.test(targets: [TargetReference(projectPath: projectPath, name: "AppTests")], preActions: [preAction], postActions: [postAction])
+        let testAction = TestAction.test(targets: [TestableTarget(target: TargetReference(projectPath: projectPath, name: "AppTests"))], preActions: [preAction], postActions: [postAction])
 
         let scheme = Scheme.test(name: "AppTests", shared: true, testAction: testAction)
         let project = Project.test(path: projectPath, targets: [testTarget])
@@ -367,37 +342,6 @@
         XCTAssertEqual(postBuildableReference.buildableName, "AppTests.xctest")
         XCTAssertEqual(postBuildableReference.blueprintName, "AppTests")
         XCTAssertEqual(postBuildableReference.buildableIdentifier, "primary")
-    }
-    
-    func test_schemeTestAction_with_codeCoverageTargets() throws {
-        // Given
-        let projectPath = AbsolutePath("/somepath/Project")
-
-        let target = Target.test(name: "App", product: .app)
-        let testTarget = Target.test(name: "AppTests", product: .unitTests)
-
-        let testAction = TestAction.test(targets: [TargetReference(projectPath: projectPath, name: "AppTests")],
-                                         coverage: true,
-                                         codeCoverageTargets: [TargetReference(projectPath: projectPath, name: "App")])
-        let buildAction = BuildAction.test(targets: [TargetReference(projectPath: projectPath, name: "App")])
-
-        let scheme = Scheme.test(name: "AppTests", shared: true, buildAction: buildAction, testAction: testAction)
-        
-        let project = Project.test(path: projectPath, targets: [target, testTarget])
-        let generatedProjects = createGeneratedProjects(projects: [project])
-        let graph = Graph.create(dependencies: [(project: project, target: target, dependencies: []),
-                                                (project: project, target: testTarget, dependencies: [target])])
-
-        // When
-        let got = try subject.schemeTestAction(scheme: scheme, graph: graph, rootPath: project.path, generatedProjects: generatedProjects)
-
-        // Then
-        let result = try XCTUnwrap(got)
-        let codeCoverageTargetsBuildableReference = try XCTUnwrap(result.codeCoverageTargets)
-
-        XCTAssertEqual(result.onlyGenerateCoverageForSpecifiedTargets, true)
-        XCTAssertEqual(codeCoverageTargetsBuildableReference.count, 1)
-        XCTAssertEqual(codeCoverageTargetsBuildableReference.first?.buildableName, "App.app")
     }
     
     // MARK: - Launch Action Tests
@@ -444,13 +388,8 @@
         
         let target = Target.test(name: "Library", platform: .iOS, product: .dynamicLibrary)
 
-<<<<<<< HEAD
         let buildAction = BuildAction.test(targets: [TargetReference(projectPath: projectPath, name: "Library")])
-        let testAction = TestAction.test(targets: [TargetReference(projectPath: projectPath, name: "Library")])
-=======
-        let buildAction = BuildAction.test(targets: ["Library"])
-        let testAction = TestAction.test(targets: [TestableTarget(target: "Library")])
->>>>>>> 8729b5e2
+        let testAction = TestAction.test(targets: [TestableTarget(target: TargetReference(projectPath: projectPath, name: "Library"))])
 
         let scheme = Scheme.test(name: "Library", buildAction: buildAction, testAction: testAction, runAction: nil)
         let project = Project.test(path: projectPath, targets: [target])
@@ -482,7 +421,7 @@
         
         let appTargetReference = TargetReference(projectPath: projectPath, name: "App")
         let buildAction = BuildAction.test(targets: [appTargetReference])
-        let testAction = TestAction.test(targets: [appTargetReference])
+        let testAction = TestAction.test(targets: [TestableTarget(target: appTargetReference)])
         let runAction = RunAction.test(configurationName: "Release", executable: appTargetReference, arguments: nil)
         
         let scheme = Scheme.test(name: "App", buildAction: buildAction, testAction: testAction, runAction: runAction)
@@ -525,13 +464,8 @@
         
         let target = Target.test(name: "Library", platform: .iOS, product: .dynamicLibrary)
 
-<<<<<<< HEAD
         let buildAction = BuildAction.test(targets: [TargetReference(projectPath: projectPath, name: "Library")])
-        let testAction = TestAction.test(targets: [TargetReference(projectPath: projectPath, name: "Library")])
-=======
-        let buildAction = BuildAction.test(targets: ["Library"])
-        let testAction = TestAction.test(targets: [TestableTarget(target: "Library")])
->>>>>>> 8729b5e2
+        let testAction = TestAction.test(targets: [TestableTarget(target: TargetReference(projectPath: projectPath, name: "Library"))])
         let scheme = Scheme.test(name: "Library", buildAction: buildAction, testAction: testAction, runAction: nil)
 
         let project = Project.test(path: projectPath, targets: [target])
