import Foundation
import ProjectDescription
import TSCBasic
import TuistCore
import TuistGraph
import TuistSupport
import XCTest

@testable import TuistLoader
@testable import TuistSupportTesting

final class DependenciesManifestMapperTests: TuistUnitTestCase {
    func test_from() throws {
        // Given
<<<<<<< HEAD
        let temporaryPath = try self.temporaryPath()
        let localPackagePath = temporaryPath.appending(component: "LocalPackage")

        let generatorPaths = GeneratorPaths(manifestDirectory: temporaryPath)
        let manifest: ProjectDescription.Dependencies = Dependencies([
            .carthage(origin: .github(path: "Dependency1"), requirement: .exact("1.1.1"), platforms: [.iOS]),
            .carthage(origin: .git(path: "Dependency.git"), requirement: .branch("BranchName"), platforms: [.macOS]),
            .carthage(origin: .binary(path: "DependencyXYZ"), requirement: .atLeast("2.3.1"), platforms: [.tvOS]),
            .swiftPackageManager(package: .local(path: .init(localPackagePath.pathString))),
            .swiftPackageManager(package: .remote(url: "RemotePackage.com", requirement: .exact("1.2.3"))),
        ])
=======
        let manifest: ProjectDescription.Dependencies = Dependencies(
            carthage: .carthage(
                [
                    .github(path: "Dependency1", requirement: .exact("1.1.1")),
                    .git(path: "Dependency.git", requirement: .branch("BranchName")),
                    .binary(path: "DependencyXYZ", requirement: .atLeast("2.3.1")),
                ],
                platforms: [.iOS, .macOS, .tvOS],
                options: [.useXCFrameworks, .noUseBinaries]
            )
        )
>>>>>>> 12d69ea4

        // When
        let got = try TuistGraph.Dependencies.from(manifest: manifest, generatorPaths: generatorPaths)

        // Then
<<<<<<< HEAD
        let expected = TuistGraph.Dependencies(
            carthageDependencies: [
                TuistGraph.CarthageDependency(origin: .github(path: "Dependency1"), requirement: .exact("1.1.1"), platforms: Set([.iOS])),
                TuistGraph.CarthageDependency(origin: .git(path: "Dependency.git"), requirement: .branch("BranchName"), platforms: Set([.macOS])),
                TuistGraph.CarthageDependency(origin: .binary(path: "DependencyXYZ"), requirement: .atLeast("2.3.1"), platforms: Set([.tvOS])),
            ],
            swiftPackageManagerDependencies: [
                TuistGraph.SwiftPackageManagerDependency(package: .local(path: localPackagePath)),
                TuistGraph.SwiftPackageManagerDependency(package: .remote(url: "RemotePackage.com", requirement: .exact("1.2.3"))),
            ]
        )
        XCTAssertEqual(got, expected)
=======
        let expected: TuistGraph.Dependencies = .init(
            carthage: .init(
                [
                    .github(path: "Dependency1", requirement: .exact("1.1.1")),
                    .git(path: "Dependency.git", requirement: .branch("BranchName")),
                    .binary(path: "DependencyXYZ", requirement: .atLeast("2.3.1")),
                ],
                platforms: [.iOS, .macOS, .tvOS],
                options: [.useXCFrameworks, .noUseBinaries]
            )
        )
        XCTAssertEqual(model, expected)
>>>>>>> 12d69ea4
    }
}<|MERGE_RESOLUTION|>--- conflicted
+++ resolved
@@ -12,19 +12,6 @@
 final class DependenciesManifestMapperTests: TuistUnitTestCase {
     func test_from() throws {
         // Given
-<<<<<<< HEAD
-        let temporaryPath = try self.temporaryPath()
-        let localPackagePath = temporaryPath.appending(component: "LocalPackage")
-
-        let generatorPaths = GeneratorPaths(manifestDirectory: temporaryPath)
-        let manifest: ProjectDescription.Dependencies = Dependencies([
-            .carthage(origin: .github(path: "Dependency1"), requirement: .exact("1.1.1"), platforms: [.iOS]),
-            .carthage(origin: .git(path: "Dependency.git"), requirement: .branch("BranchName"), platforms: [.macOS]),
-            .carthage(origin: .binary(path: "DependencyXYZ"), requirement: .atLeast("2.3.1"), platforms: [.tvOS]),
-            .swiftPackageManager(package: .local(path: .init(localPackagePath.pathString))),
-            .swiftPackageManager(package: .remote(url: "RemotePackage.com", requirement: .exact("1.2.3"))),
-        ])
-=======
         let manifest: ProjectDescription.Dependencies = Dependencies(
             carthage: .carthage(
                 [
@@ -36,26 +23,11 @@
                 options: [.useXCFrameworks, .noUseBinaries]
             )
         )
->>>>>>> 12d69ea4
 
         // When
         let got = try TuistGraph.Dependencies.from(manifest: manifest, generatorPaths: generatorPaths)
 
         // Then
-<<<<<<< HEAD
-        let expected = TuistGraph.Dependencies(
-            carthageDependencies: [
-                TuistGraph.CarthageDependency(origin: .github(path: "Dependency1"), requirement: .exact("1.1.1"), platforms: Set([.iOS])),
-                TuistGraph.CarthageDependency(origin: .git(path: "Dependency.git"), requirement: .branch("BranchName"), platforms: Set([.macOS])),
-                TuistGraph.CarthageDependency(origin: .binary(path: "DependencyXYZ"), requirement: .atLeast("2.3.1"), platforms: Set([.tvOS])),
-            ],
-            swiftPackageManagerDependencies: [
-                TuistGraph.SwiftPackageManagerDependency(package: .local(path: localPackagePath)),
-                TuistGraph.SwiftPackageManagerDependency(package: .remote(url: "RemotePackage.com", requirement: .exact("1.2.3"))),
-            ]
-        )
-        XCTAssertEqual(got, expected)
-=======
         let expected: TuistGraph.Dependencies = .init(
             carthage: .init(
                 [
@@ -68,6 +40,5 @@
             )
         )
         XCTAssertEqual(model, expected)
->>>>>>> 12d69ea4
     }
 }