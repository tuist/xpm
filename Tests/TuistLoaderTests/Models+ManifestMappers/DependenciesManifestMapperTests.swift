--- conflicted
+++ resolved
@@ -17,21 +17,6 @@
 
         let generatorPaths = GeneratorPaths(manifestDirectory: temporaryPath)
         let manifest: ProjectDescription.Dependencies = Dependencies(
-<<<<<<< HEAD
-            carthage: .carthage(
-                [
-                    .github(path: "Dependency1", requirement: .exact("1.1.1")),
-                    .git(path: "Dependency.git", requirement: .branch("BranchName")),
-                    .binary(path: "DependencyXYZ", requirement: .atLeast("2.3.1")),
-                ]
-            ),
-            swiftPackageManager: .swiftPackageManager(
-                [
-                    .local(path: .init(localPackagePath.pathString)),
-                    .remote(url: "RemotePackage.com", requirement: .exact("1.2.3")),
-                ]
-            ),
-=======
             carthage: [
                 .github(path: "Dependency1", requirement: .exact("1.1.1")),
                 .git(path: "Dependency.git", requirement: .branch("BranchName")),
@@ -41,7 +26,6 @@
                 .local(path: .init(localPackagePath.pathString)),
                 .remote(url: "RemotePackage.com", requirement: .exact("1.2.3")),
             ],
->>>>>>> bc798f70
             platforms: [.iOS, .macOS, .tvOS]
         )
 
