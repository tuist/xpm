--- conflicted
+++ resolved
@@ -5,19 +5,10 @@
 
 final class CarthageDependenciesTests: XCTestCase {
     func test_carthageDependencies_codable() throws {
-<<<<<<< HEAD
-        let subject: CarthageDependencies = .carthage(
-            [
-                .github(path: "Dependency/Dependency", requirement: .revision("xyz")),
-                .git(path: "Git/Git", requirement: .atLeast("1.2.3")),
-            ]
-        )
-=======
         let subject: CarthageDependencies = [
             .github(path: "Dependency/Dependency", requirement: .revision("xyz")),
             .git(path: "Git/Git", requirement: .atLeast("1.2.3")),
         ]
->>>>>>> bc798f70
         XCTAssertCodable(subject)
     }
 
