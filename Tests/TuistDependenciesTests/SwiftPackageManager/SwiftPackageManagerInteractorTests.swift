--- conflicted
+++ resolved
@@ -57,15 +57,10 @@
             XCTAssertNil(version) // swift-tools-version is not specified
         }
 
-<<<<<<< HEAD
         swiftPackageManagerGraphGenerator.generateStub = { path, automaticProductType, platforms in
-            XCTAssertEqual(path, try self.temporaryPath().appending(component: ".build"))
+            XCTAssertEqual(path, dependenciesDirectory.appending(component: "SwiftPackageManager"))
+            XCTAssertEqual(platforms, [.iOS])
             XCTAssertEqual(automaticProductType, .staticLibrary)
-=======
-        swiftPackageManagerGraphGenerator.generateStub = { path, platforms in
-            XCTAssertEqual(path, dependenciesDirectory.appending(component: "SwiftPackageManager"))
->>>>>>> 406158d9
-            XCTAssertEqual(platforms, [.iOS])
             return .test()
         }
 
@@ -136,15 +131,10 @@
             XCTAssertEqual(version, swiftToolsVersion) // version should be equal to the version that has been specified
         }
 
-<<<<<<< HEAD
         swiftPackageManagerGraphGenerator.generateStub = { path, automaticProductType, platforms in
-            XCTAssertEqual(path, try self.temporaryPath().appending(component: ".build"))
+            XCTAssertEqual(path, dependenciesDirectory.appending(component: "SwiftPackageManager"))
+            XCTAssertEqual(platforms, [.iOS])
             XCTAssertEqual(automaticProductType, .staticLibrary)
-=======
-        swiftPackageManagerGraphGenerator.generateStub = { path, platforms in
-            XCTAssertEqual(path, dependenciesDirectory.appending(component: "SwiftPackageManager"))
->>>>>>> 406158d9
-            XCTAssertEqual(platforms, [.iOS])
             return .test()
         }
 
@@ -214,14 +204,9 @@
             XCTAssertNil(version) // swift-tools-version is not specified
         }
 
-<<<<<<< HEAD
         swiftPackageManagerGraphGenerator.generateStub = { path, automaticProductType, platforms in
-            XCTAssertEqual(path, try self.temporaryPath().appending(component: ".build"))
+            XCTAssertEqual(path, dependenciesDirectory.appending(component: "SwiftPackageManager"))
             XCTAssertEqual(automaticProductType, .staticLibrary)
-=======
-        swiftPackageManagerGraphGenerator.generateStub = { path, platforms in
-            XCTAssertEqual(path, dependenciesDirectory.appending(component: "SwiftPackageManager"))
->>>>>>> 406158d9
             XCTAssertEqual(platforms, [.iOS])
             return .test()
         }
