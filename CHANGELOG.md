# Changelog

Please, check out guidelines: https://keepachangelog.com/en/1.0.0/

## Next

<<<<<<< HEAD
### Added

- Add option to `Scaffolding` for copy folder with option `.directory(path: "destinationContainerFolder", sourcePath: "sourceFolder")`. [#2985](https://github.com/tuist/tuist/pull/2985) by [@santi-d](https://github.com/santi-d)
=======
## 1.43.0 - Peroxide

### Added

- Add Tasks [#2816](https://github.com/tuist/tuist/pull/2816) by [@fortmarek](https://github.com/fortmarek)
>>>>>>> 49761cbd

### Changed

- Emit warning instead of error when provisioning profiles is expired. [#2919](https://github.com/tuist/tuist/pull/2919) by [@iteracticman](https://github.com/iteracticman)
- Updated the required Ruby version to 3.0.1 [#2961](https://github.com/tuist/tuist/pull/2961) by [@pepibumur](https://github.com/pepibumur)

### Fixed

- `.strings` Localization file synthesizers are now consistent and reproducible across multiple generations using the `developmentRegion` to choose the source one or defaulting to `en`. [#2887](https://github.com/tuist/tuist/pull/2887) by [@fila95](https://github.com/fila95)
- Fix `tuist scaffold list` not listing plugin templates. [#2958](https://github.com/tuist/tuist/pull/2958) by [@danyf90](https://github.com/danyf90).

## 1.42.0 - Builders

### Added

- Add support for `testPlan` initialization with an array of `Path`. [#2837](https://github.com/tuist/tuist/pull/2837) by [@cipolleschi](https://github.com/cipolleschi)
- Add `tuist dependencies update` command. [#2819](https://github.com/tuist/tuist/pull/2819) by [@laxmorek](https://github.com/laxmorek)
- Add `--build-output-path` option to `tuist build` [#2835](https://github.com/tuist/tuist/pull/2835) by [@Luis Padron](https://github.com/luispadron).

### Changed

- **Breaking** For some data types (plist, json, yaml and core data) resource synthesizers now group them and let `SwiftGen` output a single fine instead of one for each resource. [#2887](https://github.com/tuist/tuist/pull/2887) by [@fila95](https://github.com/fila95)
- Warnings for targets with no source files are now suppressed if the target does contain a dependency or action. [#2838](https://github.com/tuist/tuist/pull/2838) by [@jsorge](https://github.com/jsorge)

### Fixed

- `.strings` Localization file synthesizers are now consistent and reproducible across multiple generations using the `developmentRegion` to choose the source one or defaulting to `en`. [#2887](https://github.com/tuist/tuist/pull/2887) by [@fila95](https://github.com/fila95)
- Fix `tuist focus` not excluding targets from `codeCoverageTargets` of custom schemes by [@Luis Padron](https://github.com/luispadron).
- Fix rubocop warnings [#2898](https://github.com/tuist/tuist/pull/2898) by [@fortmarek](https://github.com/fortmarek)
- Add newline to end of generated resource accessor files. [#2895](https://github.com/tuist/tuist/pull/2895) by [@Jake Prickett](https://github.com/Jake-Prickett)

## 1.41.0

### Added

- Add support for `runPostActionsOnFailure` for post build actions. [#2752](https://github.com/tuist/tuist/pull/2752) by [@FranzBusch](https://github.com/FranzBusch)
- Make `ValueGraph` serializable. [#2811](https://github.com/tuist/tuist/pull/2811) by [@laxmorek](https://github.com/laxmorek)
- Add support for configuration of cache directory [#2566](https://github.com/tuist/tuist/pull/2566) by [@adellibovi](https://github.com/adellibovi).
- Add support for `runForInstallBuildsOnly` for build actions by [@StefanFessler](https://github.com/apps4everyone)

### Changed

- Improve performance of `tuist generate` by optimizing up md5 hash generation. [#2815](https://github.com/tuist/tuist/pull/2815) by [@adellibovi](https://github.com/adellibovi)
- Speed up frameworks metadata reading using Mach-o parsing instead of `file`, `lipo` and `dwarfdump` external processes. [#2814](https://github.com/tuist/tuist/pull/2814) by [@adellibovi](https://github.com/adellibovi)

### Fixed

- `tuist generate` your projects without having to re-open them! 🧑‍💻 [#2828] by [@ferologics](https://github.com/ferologics)
- Fix a bug for which when generating a `Resources` target from a `staticLibrary` or `staticFramework`, the parent's deployment target isn't passed to the new target. [#2830](https://github.com/tuist/tuist/pull/2830) by [@fila95](https://github.com/fila95)
- Fix `.messagesExtension` default settings to include the appropriate `LD_RUNPATH_SEARCH_PATHS` [#2824](https://github.com/tuist/tuist/pull/2824) by [@kwridan](https://github.com/kwridan)
- Fix the link to documented guidelines in pull request template [#2833](https://github.com/tuist/tuist/pull/2833) by [@mollyIV](https://github.com/mollyIV).

## 1.40.0

### Added

- Add resource synthesizers [#2746](https://github.com/tuist/tuist/pull/2746) by [@fortmarek](https://github.com/fortmarek)
- **WIP** Support for `SwiftPackageManager` dependencies in `Dependencies.swift` [#2394](https://github.com/tuist/tuist/pull/2394) by [@laxmorek](https://github.com/laxmorek).

### Changed

- Add missing disabling of swiftformat and swift-format [#2795](https://github.com/tuist/tuist/pull/2795) by [@fortmarek](https://github.com/fortmarek)
- Add support for globbing in build phase input file and file lists as well as output and output file lists. [#2686](https://github.com/tuist/tuist/pull/2686) by [@FranzBusch](https://github.com/FranzBusch)
- **breaking** Redesign `ProjectDescription.Dependencies` manifest model. [#2394](https://github.com/tuist/tuist/pull/2394) by [@laxmorek](https://github.com/laxmorek).

### Fixed

- Fixed missing `.resolveDependenciesWithSystemScm` config option in the `PackageDescription` portion of tuist [#2769](https://github.com/tuist/tuist/pull/2769) by [@freak4pc](https://github.com/freak4pc)
- Fixed running `tuist dump` for projects with plugins [#2700](https://github.com/tuist/tuist/pull/2700) by [@danyf90](https://github.com/danyf90)
- Fixed issue where associating potential test targets in a target's auto-generated scheme became more restrictive that previous versions. [#2797](https://github.com/tuist/tuist/pull/2797) by [@jakeatoms](https://github.com/jakeatoms)

## 1.39.1

### Fixed

- Fixed vendor updates not restoring original file permissions [#2743](https://github.com/tuist/tuist/pull/2688) by [@davebcn87](https://github.com/davebcn87)

## 1.39.0 - Innovators

### Added

- Add support for disabling Swift Package locking to speed up project generation when using Swift Package Manager [#2693](https://github.com/tuist/tuist/pull/2693) by [@jsorge](https://github.com/jsorge).
- Added `.precondition` Up to Setup. [#2688](https://github.com/tuist/tuist/pull/2688) by [@kalkwarf](https://github.com/kalkwarf)
- Add support for templates in plugins [#2687](https://github.com/tuist/tuist/pull/2687) by [@luispadron](https://github.com/luispadron)

### Changed

- Add SRCROOT for Info.plist only when necessary [#2706](https://github.com/tuist/tuist/pull/2706) by [@fortmarek](https://github.com/fortmarek)
- Support expand variables configuration in test scheme Environment Variables [#2697](https://github.com/tuist/tuist/pull/2694) by [@davebcn87](https://github.com/davebcn87)
- Support unversioned core data models [#2694](https://github.com/tuist/tuist/pull/2694) by [@freak4pc](https://github.com/freak4pc)
- Remove reference type Graph [#2689](https://github.com/tuist/tuist/pull/2689) by [@fortmarek](https://github.com/fortmarek)
- Migrate mappers to ValueGraph [#2683](https://github.com/tuist/tuist/pull/2683) by [@fortmarek](https://github.com/fortmarek)
- Migrate CacheMapper and CacheGraphMutator to ValueGraph [#2681](https://github.com/tuist/tuist/pull/2681) by [@fortmarek](https://github.com/fortmarek)
- Migrate TestsCacheGraphMapper to ValueGraph [#2674](https://github.com/tuist/tuist/pull/2674) by [@fortmarek](https://github.com/fortmarek)
- Updated swiftlint to 0.43.1 [#2679](https://github.com/tuist/tuist/pull/2679) by [@pepibumur](https://github.com/pepibumur)
- Updated xcbeautify to 0.9.1 [#2679](https://github.com/tuist/tuist/pull/2679) by [@pepibumur](https://github.com/pepibumur)
- Updated swiftlog to 1.4.2 [#2679](https://github.com/tuist/tuist/pull/2679) by [@pepibumur](https://github.com/pepibumur)
- Updated CryptoSwift to 1.3.8 [#2679](https://github.com/tuist/tuist/pull/2679) by [@pepibumur](https://github.com/pepibumur)
- Updated KeychainAccess to 4.2.2 [#2679](https://github.com/tuist/tuist/pull/2679) by [@pepibumur](https://github.com/pepibumur)
- Updated swift-tools-support-core to 0.2.0 [#2679](https://github.com/tuist/tuist/pull/2679) by [@pepibumur](https://github.com/pepibumur)
- Updated swift-argument-parser to 0.4.1 [#2679](https://github.com/tuist/tuist/pull/2679) by [@pepibumur](https://github.com/pepibumur)
- Updated Queuer to 2.1.1 [#2679](https://github.com/tuist/tuist/pull/2679) by [@pepibumur](https://github.com/pepibumur)
- Updated CombineExt to 1.3.0 [#2679](https://github.com/tuist/tuist/pull/2679) by [@pepibumur](https://github.com/pepibumur)

### Fixed

- Run all unit tests [#2739](https://github.com/tuist/tuist/pull/2739) by [@fortmarek](https://github.com/fortmarek)
- Fix false positive duplicate bundle id lint warning [#2707](https://github.com/tuist/tuist/pull/2707) by [@kwridan](https://github.com/kwridan)
- Failing Homebrew runs in M1 environments [#2711](https://github.com/tuist/tuist/pull/2711) by [@pepibumur](https://github.com/pepibumur)
- Installation of Tuist when `/usr/local/bin` doesn't exist [#2710](https://github.com/tuist/tuist/pull/2710) by [@pepibumur](https://github.com/pepibumur)

## 1.38.0 - Cold Waves

### Added

- Add support for `--no-use-binaries` Carthage flag. [#2608](https://github.com/tuist/tuist/pull/2608) by [@laxmorek](https://github.com/laxmorek)
- Add support for `tuist edit` for projects with plugins. [#2642](https://github.com/tuist/tuist/pull/2642) by [@luispadron](https://github.com/luispadron)
- Add support for `--only-current-directory` option to `tuist edit` [#2648](https://github.com/tuist/tuist/pull/2648) by [@pepibumur](https://github.com/pepibumur)

### Changed

- Ensure reusing derived data for `tuist test` [#2563](https://github.com/tuist/tuist/pull/2563) by [@fortmarek](https://github.com/fortmarek)
- **Breaking** Redesign `ProjectDescription.CarthageDependencies` manifest model. [#2608](https://github.com/tuist/tuist/pull/2608) by [@laxmorek](https://github.com/laxmorek)
- Changed the auto generated scheme heuristic to pick test bundles that have a matching name prefixed with either `Tests`, `IntegrationTests` or `UITests`. [#2641](https://github.com/tuist/tuist/pull/2641) by [@FranzBusch](https://github.com/FranzBusch)
- Remove building of ProjectDescriptionHelpers for `Plugin.swift` and `Config.swift` manifests (not supported for these manifests). [#2642](https://github.com/tuist/tuist/pull/2642) by [@luispadron](https://github.com/luispadron)

### Fixed

- Fixed running `tuist test` with `--clean` flag [#2649](https://github.com/tuist/tuist/pull/2649) by [@fortmarek](https://github.com/fortmarek)
- Install script bug fix: Adding bin folder to usr/local/ when it is missing [#2655](https://github.com/tuist/tuist/pull/2655) by [@tiarnann](https://github.com/tiarnann)
- Fixed `Environment` retrieve methods [#2653](https://github.com/tuist/tuist/pull/2653) by [@DimaMishchenko](https://github.com/DimaMishchenko)

### Removed

- Support for Xcode 11.x. [#2651](https://github.com/tuist/tuist/pull/2651) by [@pepibumur](https://github.com/pepibumur)

## 1.37.0 - Twister

### Added

- Allow using system SCM (for example: Git) when resolving SPM dependencies, instead of Xcode's accounts. [#2638](https://github.com/tuist/tuist/pull/2638) by [@freak4pc](https://github.com/freak4pc)
- Add support for simulated location in a run action's options. [#2616](https://github.com/tuist/tuist/pull/2616) by [@freak4pc](https://github.com/freak4pc)
- Add option for enabling XCFrameworks production for Carthage in `Setup.swift`. [#2565](https://github.com/tuist/tuist/pull/2565) by [@laxmorek](https://github.com/laxmorek)
- Add support for custom file header templates that are used for built-in Xcode file templates [#2568](https://github.com/tuist/tuist/pull/2568) by [@olejnjak](https://github.com/olejnjak)

### Changed

- Double-quoted strings in ruby files [#2634](https://github.com/tuist/tuist/pull/2634) by [@fortmarek](https://github.com/fortmarek)
- Improve `tuist generate` performance for projects with large amount of files [#2598](https://github.com/tuist/tuist/pull/2598) by [@adellibovi](https://github.com/adellibovi/)
- Added wrap arguments swiftformat option [#2606](https://github.com/tuist/tuist/pull/2606) by [@fortmarek](https://github.com/fortmarek)
- Remove build action for project generated in `tuist test` [#2592](https://github.com/tuist/tuist/pull/2592) [@fortmarek](https://github.com/fortmarek)
- Change the graph tree-shaker mapper to work with the value graph too [#2545](https://github.com/tuist/tuist/pull/2545) by [@pepibumur](https://github.com/pepibumur).
- Migrate `GraphViz` to `ValueGraph` [#2542](https://github.com/tuist/tuist/pull/2542) by [@fortmarek](https://github.com/fortmarek)
- Rename `TuistGraph.Dependency` to `TuistGraph.TargetDepedency`. [#2614](https://github.com/tuist/tuist/pull/2614) by [@laxmorek](https://github.com/laxmorek)

### Fixed

- Fix incorrect detection of current Core Data model version. [#2612](https://github.com/tuist/tuist/pull/2612) by [@freak4pc](https://github.com/freak4pc)
- Ignore `.DS_Store` files when hashing directory contents [#2591](https://github.com/tuist/tuist/pull/2591) by [@natanrolnik](https://github.com/natanrolnik).

## 1.36.0 - Digital Love

### Added

- Support for `staticFramework` dependencies for `appExtension`s [#2559](https://github.com/tuist/tuist/pull/2559) by [@danyf90](https://github.com/danyf90)
- Enable Main Thread Checker by default [#2549](https://github.com/tuist/tuist/pull/2549) by [@myihsan](https://github.com/myihsan)
- Add option for enabling XCFrameworks production for Carthage in `Dependencies.swift`. [#2532](https://github.com/tuist/tuist/pull/2532) by [@laxmorek](https://github.com/laxmorek)
- Add --strict to 'lint code' command [#2534](https://github.com/tuist/tuist/pull/2534) by [@joshdholtz](https://github.com/joshdholtz)

### Fixed

- Fix adding framework targets to AppClip [#2530](https://github.com/tuist/tuist/pull/2530) by [@sampettersson](https://github.com/sampettersson)
- Make sure security and codesign can access certificates in signing.keychain [#2528]((https://github.com/tuist/tuist/pull/2528) by [@rist](https://github.com/rist).
- Expose `ResourceFileElements` initializer [#2541](https://github.com/tuist/tuist/pull/2541) by [@kwridan](https://github.com/kwridan).
  - Note: This fixes an issue where `ResourceFileElements` could not be created using variables within helpers

### Changed

- When enabling code coverage, tests targets such as `TestMyFrameworkA` gather coverage for all targets instead of only `TestMyFrameworkA` [#2501](https://github.com/tuist/tuist/pull/2501) by [@adellibovi](https://github.com/adellibovi)
- Improve `tuist generate` speed by caching Swift version fetching [#2546](https://github.com/tuist/tuist/pull/2546) by [@adellibovi](https://github.com/adellibovi/)

## 1.35.0 - Miracle

- Fix missing linkable products for static frameworks with transitive precompiled dependencies [#2500](https://github.com/tuist/tuist/pull/2500) by [@kwridan](https://github.com/kwridan).

### Added

- Add ODR support [#2490](https://github.com/tuist/tuist/pull/2490) by [@DimaMishchenko](https://github.com/DimaMishchenko)
- Add support for StoreKit configuration files [#2524](https://github.com/tuist/tuist/pull/2524) by [@bolismauro](https://github.com/bolismauro)
- Selective tests [#2422](https://github.com/tuist/tuist/pull/2422) by [@fortmarek](https://github.com/fortmarek)
- Installation of `tuist` on Big Sur [#2526](https://github.com/tuist/tuist/pull/2526) by [@pepibumur](https://github.com/pepibumur).

### Fixed

- Fix missing linkable products for static frameworks with transitive precompiled dependencies [#2500](https://github.com/tuist/tuist/pull/2500) by [@kwridan](https://github.com/kwridan).
- Fix crash when using `tuist graph` in a project that leverages plugins [#2507](https://github.com/tuist/tuist/pull/2507) by [@bolismauro](https://github.com/bolismauro).

### Changed

- Migrate `BuildGraphInspector` to `ValueGraph` [#2527](https://github.com/tuist/tuist/pull/2527) by [@fortmarek](https://github.com/fortmarek/)
- Replace `ExpressibleByStringLiteral` with `ExpressibleByStringInterpolation` for `ProjectDescription` objects by [@DimaMishchenko](https://github.com/DimaMishchenko)
- Fix adding framework targets to AppClip by [@sampettersson](https://github.com/sampettersson)

## 1.34.0 - Shipit

### Added

- Add support for `tuist cache warm` to cache a subset of targets via `tuist cache warm FrameworkA FrameworkB` [#2393]((https://github.com/tuist/tuist/pull/2393) by [@adellibovi](https://github.com/adellibovi).
- Add documentation on how to use & create plugins by [@luispadron](https://github.com/luispadron)
- Warn when targets with duplicate bundle identifiers exist per platform [#2444](https://github.com/tuist/tuist/pull/2444) by [@natanrolnik](https://github.com/natanrolnik).

### Fixed

- Fixed code coverage setting for project scheme [#2493](https://github.com/tuist/tuist/pull/2493) by [@adellibovi](https://github.com/adellibovi)
- Fixed a bug in reporting stats event when Queue folder isn't created [#2497](https://github.com/tuist/tuist/pull/2497) by [@andreacipriani](https://github.com/andreacipriani).

### Changed

- Update post-generation interactors to use the graph traverser [#2451](https://github.com/tuist/tuist/pull/2451) by [@pepibumur](https://github.com/pepibumur).

## 1.33.0 - Plugin

### Added

- Add support for `tuist graph` to show the graph of a subset of targets via `tuist graph FrameworkA FrameworkB` [#2434]((https://github.com/tuist/tuist/pull/2434) by [@adellibovi](https://github.com/adellibovi).
- Send Tuist usage analytics event to https://stats.tuist.io/ [#2331](https://github.com/tuist/tuist/pull/2331) by [@andreacipriani](https://github.com/andreacipriani).
- Plugin integration for local and git plugins by [@luispadron](https://github.com/luispadron) and [@kwridan](https://github.com/kwridan).
- Introduce caching profiles [#2356](https://github.com/tuist/tuist/pull/2431) by [@mollyIV](https://github.com/mollyIV).

### Fixed

- Fixed homebrew invocation for `graph` functionality when looking up graphviz installation [#2466](https://github.com/tuist/tuist/pull/2446) by [@thedavidharris](https://github.com/danyf90)
- Fix reading configuration from project if `Target.settings` is nil [#2399](https://github.com/tuist/tuist/pull/2399) by [@danyf90](https://github.com/danyf90).
- Fix CoreData project attributes [#2397](https://github.com/tuist/tuist/pull/2397) by [@kwridan](https://github.com/kwridan).

### Changed

- The parameter `--path` of `tuist graph` now specifies where the manifest is. To specify the output directory of the graph, use `--output-path` [#2434]((https://github.com/tuist/tuist/pull/2434) by [@adellibovi](https://github.com/adellibovi).

## 1.32.0 - Neubau

### Added

- Generate resource mapping and synthesized Bundle accessors for targets with Core Data models [#2376](https://github.com/tuist/tuist/pull/2376) by [@thedavidharris](https://github.com/thedavidharris).
- Support for dynamic library dependencies for command line tool projects [#2332](https://github.com/tuist/tuist/pull/2332) by [@danyf90](https://github.com/danyf90).
- Disable SwiftFormat in the generated synthesized interface for resources [#2328](https://github.com/tuist/tuist/pull/2328) by [@natanrolnik](https://github.com/natanrolnik).
- Implement foundations for caching profiles [#2190](https://github.com/tuist/tuist/issues/2190) by [@mollyIV](https://github.com/mollyIV).

### Fixed

- Fix missing autocompletion link on website [#2396](https://github.com/tuist/tuist/pull/2396) by [@fortmarek](https://github.com/fortmarek).
- Fix memory leak related to xcbeautify [#2380](https://github.com/tuist/tuist/pull/2380) by [@adellibovi](https://github.com/adellibovi).
- Fix autocompletion script output and documentation [#2400](https://github.com/tuist/tuist/pull/2400) by [@danyf90](https://github.com/danyf90).
- Fix cache's hash calculation of resources [#2325](https://github.com/tuist/tuist/pull/2325) by [@natanrolnik](https://github.com/natanrolnik).
- Fixed known issue that causes the `xcodebuild` process hang when running `tuist test` and `tuist build`. [#2297](https://github.com/tuist/tuist/pull/2297) by [@Jake-Prickett](https://github.com/Jake-Prickett).
- Fix missing vendor directory in built from source versions [#2388](https://github.com/tuist/tuist/pull/2388) by [@natanrolnik](https://github.com/natanrolnik).

### Changed

- Improve `tuist migration list-targets` by sorting using topological order [#2383](https://github.com/tuist/tuist/pull/2383) by [@adellibovi](https://github.com/adellibovi).
- Use project generated for automation and always leverage `XXX-Scheme` [#2057](https://github.com/tuist/tuist/pull/2057) by [@fortmarek](https://github.com/fortmarek)
- Improve the cache warm command significantly (around 20-45 seconds per framework) by using `XcodeProjectPathHasher` instead of `CacheBuildPhaseProjectMapper` [#2356](https://github.com/tuist/tuist/pull/2318) by [@natanrolnik](https://github.com/natanrolnik).
- Improve performance of project generation by removing unneeded Glob directory cache [#2318](https://github.com/tuist/tuist/pull/2318) by [@adellibovi](https://github.com/adellibovi).
- Extracted graph models into `TuistGraph` [#2324](https://github.com/tuist/tuist/pull/2324) by [@pepibumur](https://github.com/pepibumur).
- Improved the CI workflows to run only when their logic is impacted by the file changes [#2390](https://github.com/tuist/tuist/pull/2390) by [@pepibumur](https://github.com/pepibumur).

## 1.31.0 - Arctic

### Added

- Add linting for paths of local packages and for URL validity of remote packages [#2255](https://github.com/tuist/tuist/pull/2255) by [@adellibovi](https://github.com/adellibovi).
- Allow use of a single cert for multiple provisioning profiles [#2193](https://github.com/tuist/tuist/pull/2193) by [@rist](https://github.com/rist).

### Fixed

- Update failing trying to create the `swift-project` symbolic link [#2244](https://github.com/tuist/tuist/pull/2244)
- Tuist now correctly parses arm64e architectures in xcframeworks [#2247](https://github.com/tuist/tuist/pull/2247) by [@thedavidharris](https://github.com/thedavidharris).

## 1.30.0 - 2021

### Fixed

- Fix import of multiple signing certificates [#2112](https://github.com/tuist/tuist/pull/2112) by [@rist](https://github.com/rist).
- Fix false positive duplicate static products lint rule [#2201](https://github.com/tuist/tuist/pull/2201) by [@kwridan](https://github.com/kwridan).

### Added

- Add support for embedded scripts in a TargetAction. [#2192](https://github.com/tuist/tuist/pull/2192) by [@jsorge](https://github.com/jsorge)
- Support for `Carthage` dependencies in `Dependencies.swift` [#2060](https://github.com/tuist/tuist/pull/2060) by [@laxmorek](https://github.com/laxmorek).
- Fourier CLI tool to automate development tasks [#2196](https://github.com/tuist/tuist/pull/2196) by [@pepibumur](https://github.com/pepibumur).
- Add support for embedded scripts in a TargetAction. [#2192](https://github.com/tuist/tuist/pull/2192) by [@jsorge](https://github.com/jsorge)
- Support `.s` source files [#2199](https://github.com/tuist/tuist/pull/2199) by [@dcvz](https://github.com/dcvz).
- Support for printing from the manifest files [#2215](https://github.com/tuist/tuist/pull/2215) by [@pepibumur](https://github.com/pepibumur).

### Changed

- Replace `@UIApplicationMain` and `@NSApplicationMain` with `@main` [#2222](https://github.com/tuist/tuist/pull/2222) by [@RomanPodymov](https://github.com/RomanPodymov).

## 1.29.0 - Tutu

### Fixed

- Fix "Embed Frameworks" build phase parameters [#2156](https://github.com/tuist/tuist/pull/2156) by [@kwridan](https://github.com/kwridan).
- Adjust the project generated for editing to not build for the arm64 architecture [#2154](https://github.com/tuist/tuist/pull/2154) by [@pepibumur](https://github.com/pepibumur).
- Project generation failing when the resources glob includes a bundle [#2183](https://github.com/tuist/tuist/pull/2183) by [@pepibumur](https://github.com/pepibumur).

## 1.28.0

### Fixed

- Missing required module 'XXX' when building project with cached dependencies [#2051](https://github.com/tuist/tuist/pull/2051) by [@mollyIV](https://github.com/mollyIV).
- Fix default generated scheme arguments [#2128](https://github.com/tuist/tuist/pull/2128) by [@kwridan](https://github.com/kwridan)
- Playground files matched by the sources wildcards are added as playgrounds and not groups [#2132](https://github.com/tuist/tuist/pull/2132) by [@pepibumur](https://github.com/pepibumur).

### Removed

- **Breaking** The implicit addition of playgrounds under `Playgrounds/` has been removed [#2132](https://github.com/tuist/tuist/pull/2132) by [@pepibumur](https://github.com/pepibumur).

## 1.27.0 - Hawái

### Added

- Add `Plugin.swift` manifest [#2095](https://github.com/tuist/tuist/pull/2095) by [@luispadron](https://github.com/luispadron)
- Add Publisher-based methods to System's API [#2108](https://github.com/tuist/tuist/pull/2108) by [@pepibumur](https://github.com/pepibumur).

### Fixed

- Make watch targets runnable to fix schemes in Xcode 12 [#2096](https://github.com/tuist/tuist/pull/2096) by [@thedavidharris](https://github.com/thedavidharris)
- Fix framework search paths for SDK dependencies [#2097](https://github.com/tuist/tuist/pull/2097) by [@kwridan](https://github.com/kwridan)
- Fix `ValueGraphTraverser.directTargetDependencies` to return local targets only [#2111](https://github.com/tuist/tuist/pull/2111) by [@kwridan](https://github.com/kwridan)
  - **Note:** This fixes an issue that previously allowed extension targets to be defined in a separate project (which isn't a supported dependency type)

### Changed

- Generate multiple `XXX-Project` schemes if there are multiple platforms [#2081](https://github.com/tuist/tuist/pull/2081) by [@fortmarek](https://github.com/fortmarek)
- Generators to take in the graph as `GraphTraversing` instead of `Graph` [#2110](https://github.com/tuist/tuist/pull/2110) by [@pepibumur](https://github.com/pepibumur)

## 1.26.0 - New World

### Added

- Extend the tree-shaking logic to include workspace projects and targets [#2056](https://github.com/tuist/tuist/pull/2056) by [@pepibumur](https://github.com/pepibumur).
- Add support for copy files phase [#2077](https://github.com/tuist/tuist/pull/2077) by [@hebertialmeida](https://github.com/hebertialmeida).

### Changed

- Change `launchArguments` of `Target` and `RunAction` to ordered array so order can be preserved [#2052](https://github.com/tuist/tuist/pull/2052) by [@olejnjak](https://github.com/olejnjak).
- Added `Package.swift` to some subdirectories to prevent Xcode from including them in the generated Xcode project [#2058](https://github.com/tuist/tuist/pull/2058) by [@pepibumur](https://github.com/pepibumur).

### Fixed

- Fixed signing linter for target with bundle identifier derived from build settings [#2031](https://github.com/tuist/tuist/pull/2031) by [@leszko11](https://github.com/leszko11).
- Fix hashing preaction with path to nil [#2074](https://github.com/tuist/tuist/pull/2074) by [@fortmarek](https://github.com/fortmarek)
- Correct the `TEST_HOST` path for the macOS Platform [#2034](https://github.com/tuist/tuist/pull/2034) by [@ferologics](https://github.com/ferologics)

## 1.25.0 - Charles

### Added

- Add `enableCodeCoverage` generation option to enable code coverage in automatically generated schemes [#2020](https://github.com/tuist/tuist/pull/2020) by [@frijole](https://github.com/frijole).)
- Add support for Command Line Tool targets [#1941](https://github.com/tuist/tuist/pull/1941) by [@olejnjak](https://github.com/olejnjak).

## 1.24.0 - Sol y sombra

### Added

- Synthesize accessors for stringsdict [#1993](https://github.com/tuist/tuist/pull/1993) by [@fortmarek](https://githubl.com/fortmarek)
- Add support for `StencilSwiftKit`'s additional filters. [#1994](https://github.com/tuist/tuist/pull/1994) by [@svastven](https://github.com/svastven).
- Add `migration list-targets` command to show all targets sorted by number of dependencies [#1732](https://github.com/tuist/tuist/pull/1732) of a given project by [@andreacipriani](https://github.com/andreacipriani).
- Add support for test plans [#1936](https://github.com/tuist/tuist/pull/1936) by [@iteracticman](https://github.com/iteracticman).

### Fixed

- Re-enable tests acceptance tests that were not running on CI [#1999](https://github.com/tuist/tuist/pull/1999) by [@pepibumur](https://github.com/pepibumur).
- Block the process while editing the project and remove the project after the edition finishes [#1999](https://github.com/tuist/tuist/pull/1999) by [@pepibumur](https://github.com/pepibumur).
- Use the simulator udid when building the frameworks for the cache instead of `os=latest` [#2016](https://github.com/tuist/tuist/pull/2016) by [@pepibumur](https://github.com/pepibumur).

## 1.23.0 - Automaton

### Added

- Allow specifying Development Region via new `developmentRegion` parameter in `Config`s GenerationOption. [#1062](https://github.com/tuist/tuist/pull/1867) by [@svastven](https://github.com/svastven).
- Require the `Config.swift` file to be in the Tuist directory [#693](https://github.com/tuist/tuist/issues/693) by [@mollyIV](https://github.com/mollyIV).
- Mapper for the caching logic to locate the built products directory [#1929](https://github.com/tuist/tuist/pull/1929) by [@pepibumur](https://github.com/pepibumur).
- Extended `BuildPhaseGenerator` to generate script build phases [#1932](https://github.com/tuist/tuist/pull/1932) by [@pepibumur](https://github.com/pepibumur).
- Extend the `TargetContentHasher` to account for the `Target.scripts` attribute [#1933](https://github.com/tuist/tuist/pull/1933) by [@pepibumur](https://github.com/pepibumur).
- Extend the `CacheController` to generate projects with the build phase to locate the targets' built products directory [#1933](https://github.com/tuist/tuist/pull/1933) by [@pepibumur](https://github.com/pepibumur).
- Add support for appClip [#1854](https://github.com/tuist/tuist/pull/1854) by [@lakpa](https://github.com/lakpa).

### Fixed

- Fixed non-framework/library targets having a header build phase [#367](https://github.com/tuist/tuist/issues/367) by [@eito](https://github.com/eito).
- Fixed missing profile scheme arguments when specified in manifest [#1543](https://github.com/tuist/tuist/issues/1543) by [@lakpa](https://github.com/lakpa).
- Fixed cache warming exporting unrelated .frameworks [#1939](https://github.com/tuist/tuist/pull/1939) by [@pepibumur](https://github.com/pepibumur).
- Fixed cache warming building from a clean state for every target [#1939](https://github.com/tuist/tuist/pull/1939) by [@pepibumur](https://github.com/pepibumur).
- Updated swift-doc version to 1.0.0-beta.5 by [@facumenzella](https://github.com/facumenzella).

### Changed

- Some renames in the generation logic to make the generation logic easier to reason about [#1942](https://github.com/tuist/tuist/pull/1942) by [@pepibumur](https://github.com/pepibumur).
- Update some Swift dependencies [#1971](https://github.com/tuist/tuist/pull/1971) by [@pepibumur](https://github.com/pepibumur).
- Improve hashing logic to account for files generated by mappers [#1977](https://github.com/tuist/tuist/pull/1977) by [@pepibumur](https://github.com/pepibumur).

## 1.22.0 - Heimat

### Changed

- Autogenerated `xxx-Project` scheme is now shared [#1902](https://github.com/tuist/tuist/pull/1902) by [@fortmarek](https://github.com/fortmarek)

### Added

- Allow build phase scripts to disable dependency analysis [#1883](https://github.com/tuist/tuist/pull/1883) by [@bhuemer](https://github.com/bhuemer).
- The default generated project does not include a LaunchScreen storyboard [#265](https://github.com/tuist/tuist/issues/265) by [@mollyIV](https://github.com/mollyIV).

## 1.21.0 - PBWerk

### Added

- Allow ignoring cache when running tuist focus [#1879](https://github.com/tuist/tuist/pull/1879) by [@natanrolnik](https://github.com/natanrolnik).

### Changed

- Improve error message to have more actionable information [#921](https://github.com/tuist/tuist/issues/921) by [@mollyIV](https://github.com/mollyIV).

### Fixed

- Fix calculation of Settings hash related to Cache commands [#1869](Fix calculation of Settings hash related to Cache commands) by [@natanrolnik](https://github.com/natanrolnik)
- Fixed handling of `.tuist_version` file if the file had a trailing line break [#1900](Allow trailing line break in `.tuist_version`) by [@kalkwarf](https://github.com/kalkwarf)

## 1.20.0 - Heideberg

### Changed

- Revert using root `.package.resolved` [#1830](https://github.com/tuist/tuist/pull/1830) by [@fortmarek](https://github.com/fortmarek)

### Added

- Support for caching frameworks instead of xcframeworks [#1851](https://github.com/tuist/tuist/pull/1851)

### Fixed

- Skip synthesizing resource accessors when the file/folder is empty [#1829](https://github.com/tuist/tuist/pull/1829) by [@fortmarek](https://github.com/fortmarek)
- The redirect after the cloud authentication is not being captured from the CLI [#1846](https://github.com/tuist/tuist/pull/1846) by [@pepibumur](https://github.com/pepibumur).

## 1.19.0 - Milano

### Fixed

- Ensure `DEVELOPER_DIR` is used in all `swiftc` calls [#1819](https://github.com/tuist/tuist/pull/1819) by [@kwridan](https://github.com/kwridan)
- Fixed decoding bug on DefaultSettings [#1817](https://github.com/tuist/tuist/issues/1817) by [@jakeatoms](https://github.com/jakeatoms)
- Bool compiler error when generating accessor for plists [#1827](https://github.com/tuist/tuist/pull/1827) by [@fortmarek](https://github.com/fortmarek)

### Added

- Add Workspace Mappers [#1767](https://github.com/tuist/tuist/pull/1767) by [@kwridan](https://github.com/kwridan)
- Extended `Config`'s generationOptions with `.disableShowEnvironmentVarsInScriptPhases`. It does what you'd think. [#1782](https://github.com/tuist/tuist/pull/1782) by [@kalkwarf](https://github.com/kalkwarf)
- Generate `xxx-Project` scheme to build and test all available targets by [#1765](https://github.com/tuist/tuist/pull/1765) by [@fortmarek](https://github.com/fortmarek)

### Changed

- The `tuist edit` command adds `Setup.swift` and `Config.swift` to the generated project if they exist. [#1745](https://github.com/tuist/tuist/pull/1745) by [@laxmorek](https://github.com/laxmorek)

## 1.18.1 - Manaslu

### Fixed

- Added `tuist lint code` support for custom .swiftlint.yml files. [1764](https://github.com/tuist/tuist/pull/1764) by [@facumenzella](https://github.com/facumenzella)
- Fix GenerationOptions decoding [#1781](https://github.com/tuist/tuist/pull/1781) by [@alvarhansen](https://github.com/alvarhansen)

## 1.18.0 - Himalaya

### Fixed

- Support initializing projects with dashes [#1766](https://github.com/tuist/tuist/pull/1766) by [@fortmarek](https://github.com/fortmarek)

### Added

- Possibility to build schemes that are not part of any entry node [#1761](https://github.com/tuist/tuist/pull/1761) by [@fortmarek](htttps://github.com/fortmarek)
- `tuist lint code` - command to lint the Swift code using Swiftlint [#1682](https://github.com/tuist/tuist/pull/1682) by [@laxmorek](https://github.com/laxmorek)
- `tuist doc` - command to generate documentation for your modules using SwiftDoc [#1683](https://github.com/tuist/tuist/pull/1683) by [@facumenzella](https://github.com/facumenzella)

### Changed

- **Breaking** Command for linting a workspace or a project has been renamed from `tuist lint` to `tuist lint project` [#1682](https://github.com/tuist/tuist/pull/1682) by [@laxmorek](https://github.com/laxmorek)
- **Breaking** UpCarthage should perform bootstrap instead of update [#1744](https://github.com/tuist/tuist/pull/1744) by [@softmaxsg](https://github.com/softmaxsg)
- Add excluding argument to `recommended`/`essential` `DefaultSettings` [#1746](https://github.com/tuist/tuist/pull/1739) by [@rist](https://github.com/rist).
- Synthesize resource interface accessors [#1635](https://github.com/tuist/tuist/pull/1635) by [@fortmarek](https://github.com/fortmarek)
- Graph command now adds different colors and shapes for different types of targets and dependencies [#1763](https://github.com/tuist/tuist/pull/1763) by [@natanrolnik](https://github.com/natanrolnik)

## 1.17.0 - Luft

### Changed

- **Breaking** `tuist focus` only works with `Project.swift` [#1739](https://github.com/tuist/tuist/pull/1739) by [@pepibumur](https://github.com/pepibumur).
- **Breaking** a target or a list of targets is required for `tuist focus` [#1739](https://github.com/tuist/tuist/pull/1739) by [@pepibumur](https://github.com/pepibumur).
- **Breaking** cache is enabled by default in `tuist focus` [#1739](https://github.com/tuist/tuist/pull/1739) by [@pepibumur](https://github.com/pepibumur).

### Fixed

- Use relative paths for Local Swift Packages [#1706](https://github.com/tuist/tuist/pull/1706) by [@kwridan](https://github.com/kwridan)

## 1.16.0 - Alhambra

### Removed

- **Breaking** Support for Xcode 11.3.x and Xcode 11.4.x [#1604](https://github.com/tuist/tuist/pull/1604) by [@fortmarek](https://github.com/fortmarek)
- **Breaking** `--cache` & `--include-sources` arguments from `tuist generate` [#1712](https://github.com/tuist/tuist/pull/1712) by [@pepibumur](https://github.com/pepibumur).

### Added

- `--open` argument to the `tuist generate` command [#1712](https://github.com/tuist/tuist/pull/1712) by [@pepibumur](https://github.com/pepibumur).
- `--no-open` argument to the `tuist focus` command to support disabling opening the project [#1712](https://github.com/tuist/tuist/pull/1712) by [@pepibumur](https://github.com/pepibumur).
- Support for running Tuist through `swift project` [#1713](https://github.com/tuist/tuist/pull/1713) by [@pepibumur](https://github.com/pepibumur).

### Fixed

- Generate the default `Info.plist` file for static frameworks that only contain resources [#1661](https://github.com/tuist/tuist/pull/1661) by [@Juanpe](https://github.com/juanpe)
- Fix Carthage support for binary dependencies [#1675](https://github.com/tuist/tuist/pull/1675) by [@softmaxsg](https://github.com/softmaxsg)
- Use profile filename to match targets and configs [#1690](https://github.com/tuist/tuist/pull/1690) by [@rist](https://github.com/rist)

### Changed

- `Target.dependsOnXCTest` returns true if the target is a test bundle [#1679](https://github.com/tuist/tuist/pull/1679) by [@pepibumur](https://github.com/pepibumur)
- Support multiple rendering algorithms in Tuist Graph [#1655](<[1655](https://github.com/tuist/tuist/pull/1655/)>) by [@andreacipriani][https://github.com/andreacipriani]

## 1.15.0 - Riga

### Changed

- Renamed Scale to Cloud [#1633](https://github.com/tuist/tuist/pull/1633) by [@pepibumur](https://github.com/pepibumur)

### Fixed

- Fix name collision when having multiple templates [#1600](https://github.com/tuist/tuist/pull/1600) by [@fortmarek](https://github.com/fortmarek)
- Allow to cache and warm static frameworks too (only dynamic frameworks were cached before) [#1590](https://github.com/tuist/tuist/pull/1590) by [@RomainBoulay](https://github.com/RomainBoulay)
- Add graph visualization in Tuist graph command: "tuist graph --format=png" [#1624](https://github.com/tuist/tuist/pull/1591) by [@AndreaCipriani](https://github.com/andreacipriani)
- Add support for `.xctest` dependency for tvOS targets [#1597](https://github.com/tuist/tuist/pull/1597) by [@kwridan](https://github.com/kwridan).
- Fix missing ui test host applications for apps with "-" characters in their name [#1630](https://github.com/tuist/tuist/pull/1630) by [@kwridan](https://github.com/kwridan).
- Added @Flag in TuistKit.TuistCommand to improve --help-env discoverability by [@facumenzella](https://github.com/facumenzella).

### Added

- Autocompletions support [#1604](https://github.com/tuist/tuist/issues/1592) by [@fortmarek](https://github.com/fortmarek)
- Add an acceptance test suite to cover a `test cache warm` command on a micro-feature architecture kind of application that is fully statically linked [#1594](https://github.com/tuist/tuist/pull/1594) by [@RomainBoulay](https://github.com/RomainBoulay)
- Add support for setting launch arguments at the target level. [#1596](https://github.com/tuist/tuist/pull/1596) by [@jeroenleenarts](https://github.com/jeroenleenarts)
- Add Homebrew cask up [#1601](https://github.com/tuist/tuist/pull/1601) by [@leszko11](https://github.com/leszko11)

## 1.14.0 - Spezi

### Fixed

- Disable SwiftLint in the generated synthesized interface for resources [#1574](https://github.com/tuist/tuist/pull/1574) by [@pepibumur](https://github.com/pepibumur).
- Synthesized accessors for framework targets not resolving the path [#1575](https://github.com/tuist/tuist/pull/1575) by [@pepibumur](https://github.com/pepibumur).
- Read coredata version from /.xccurrentversion file [#1572](https://github.com/tuist/tuist/pull/1572) by [@matiasvillaverde](https://github.com/matiasvillaverde).

### Added

- Support for `--cache` to the `tuist generate` command [#1576](https://github.com/tuist/tuist/pull/1576) by [@pepibumur](https://github.com/pepibumur).
- Included that importing target name in the duplicate dependency warning message [#1573](https://github.com/tuist/tuist/pull/1573) by[ @thedavidharris](https://github.com/thedavidharris)
- Support to build and run the project on Xcode 12 by fixing namespace collisions on Logger [#1579](https://github.com/tuist/tuist/pull/1579) by[ @thedavidharris](https://github.com/thedavidharris)

### Changed

- Change the project name and organization from a mapper [#1577](https://github.com/tuist/tuist/pull/1577) by [@pepibumur](https://github.com/pepibumur).
- Update `ConfigGenerator` to use `ValueGraph` instead [#1583](https://github.com/tuist/tuist/pull/1583) by [@pepibumur](https://github.com/pepibumur).

## 1.13.1 - More Bella Vita

### Fixed

- Camelize the name of the Objective-C synthesized object by [@pepibumur](https://github.com/pepibumur).

## 1.13.0 - Bella Vita

### Fixed

- `tuist focus` creating new `.package.resolved` [#1569](https://github.com/tuist/tuist/pull/1569) by [@fortmarek](https://github.com/fortmarek)
- Delete schemes whose targets have been replaced by .xcframeworks [#1571](https://github.com/tuist/tuist/pull/1571) by [@pepibumur](https://github.com/pepibumur).

### Changed

- Rename cloud to scale [#1571](https://github.com/tuist/tuist/pull/1571) by [@pepibumur](https://github.com/pepibumur).

### Added

- Analytics to the website to better understand the usage of the website in order to optimize it and improve the discoverability of the content [#1571](https://github.com/tuist/tuist/pull/1571) by [@pepibumur](https://github.com/pepibumur).

## 1.12.2 - Waka Waka

### Fixed

- Fix a bug introduced in [#1523](https://github.com/tuist/tuist/pull/1523), when a valid source file would result in throwing an invalid glob error [#1566](https://github.com/tuist/tuist/pull/1566) by [@natanrolnik](https://github.com/natanrolnik)

## 1.12.1 - Waka

### Added

- Add benchmark rake task [#1561](https://github.com/tuist/tuist/pull/1561) by [@kwridan](https://github.com/kwridan).
- Add `--json` flag to `tuist scaffold list` command [#1589](https://github.com/tuist/tuist/issues/1589) by [@mollyIV](https://github.com/mollyIV).

### Fixed

- `UpHomebrew` (`Up.homebrew(packages:)`) in `Setup.swift` correctly checks package installation if the executable doesn't match the package name [#1544](https://github.com/tuist/tuist/pull/1544) by [@MatyasKriz](https://github.com/MatyasKriz).
- Update Package.swift to correctly encode revision kind as "revision" [#1558](https://github.com/tuist/tuist/pull/1558) by [@ollieatkinson](https://github.com/ollieatkinson).
- Treat SceneKit catalog the same way as asset catalog [#1546], by [@natanrolnik](https://github.com/natanrolnik)
- Add core data models to the sources build phase [#1542](https://github.com/tuist/tuist/pull/1542) by [@kwridan](https://github.com/kwridan).
- Improve app extensions autogenerated schemes [#1545](https://github.com/tuist/tuist/pull/1545) by [@kwridan](https://github.com/kwridan).
- Ensure the latest semantic version is used when running via tuistenv [#1562](https://github.com/tuist/tuist/pull/1562) by [@kwridan](https://github.com/kwridan).
- `tuist focus` not working for workspaces [#1565](https://github.com/tuist/tuist/pull/1565) by [@pepibumur](https://github.com/pepibumur).

### Changed

- Add a `sourceRootPath` attribute to `TuistCore.Project` to control where Xcode projects are generated [#1559](https://github.com/tuist/tuist/pull/1559) by [@pepibumur](https://github.com/pepibumur).
- **Breaking** Fail generation if a Source has a non-existent directory in a glob [#1523](https://github.com/tuist/tuist/pull/1523) by [@natanrolnik](https://github.com/natanrolnik).
- Change `tuist scaffold list` output to be readable by grep [#1147](https://github.com/tuist/tuist/issues/1147) by [@mollyIV](https://github.com/mollyIV).

## 1.12.0 - Arabesque

### Changed

- Use the selected Xcode version when editing projects [#1471](https://github.com/tuist/tuist/pull/1511) by [@pepibumur](https://github.com/pepibumur).
- Search the `Setup.swift` file upwards if it doesn't exist in the current directory [#1513](https://github.com/tuist/tuist/pull/1513) by [@pepibumur](https://github.com/pepibumur).
- Added `RxBlocking` to list of dependencies for `TuistGenerator` [#1514](https://github.com/tuist/tuist/pull/1514) by [@fortmarek](https://github.com/fortmarek).
- Uncommented iMessage extension product type [#1515](https://github.com/tuist/tuist/pull/1515) by [@olejnjak](https://github.com/olejnjak).
- Prettify the redirect page [#1521](https://github.com/tuist/tuist/pull/1521) by [@pepibumur](https://github.com/pepibumur).
- Implements two arguments on the `graph` command [#1540](https://github.com/tuist/tuist/pull/1540) by [@jeroenleenarts](https://github.com/jeroenleenarts).

### Added

- `tuist clean` command to delete the local cache [#1516](https://github.com/tuist/tuist/pull/1516) by [@RomainBoulay](https://github.com/RomainBoulay).
- `tuist secret` command to generate cryptographically secure secrets [#1471](https://github.com/tuist/tuist/pull/1471) by [@pepibumur](https://github.com/pepibumur).

## 1.11.1 - Volare far

### Fixed

- Missing schemes in generated project for editing [#1467](https://github.com/tuist/tuist/pull/1467) by [@fortmarek](https://github.com/fortmarek)
- `tuist build` cleaning even if the `--clean` argument is not passed [#1458](https://github.com/tuist/tuist/pull/1458) by [@pepibumur](https://github.com/pepibumur).

### Changed

- Use `LD_RUNPATH_SEARCH_PATHS` instead of embedding dynamic frameworks for unit test targets [#1463](https://github.com/tuist/tuist/pull/1463) by [@fortmarek](https://github.com/fortmarek)
- Migrate info plist generator to a project mapper [#1469](https://github.com/tuist/tuist/pull/1469) by [@kwridan](https://github.com/kwridan).

## 1.11.0 - Volare

### Added

- Signing feature [#1186](https://github.com/tuist/tuist/pull/1186) by [@fortmarek](https://github.com/fortmarek)
- Add support for watch architectures [#1417](https://github.com/tuist/tuist/pull/1417) by [@davidbrunow](https://github.com/davidbrunow)
- Add method to XcodeBuildController to show the build settings of a project [#1422](https://github.com/tuist/tuist/pull/1422) by [@pepibumur](https://github.com/pepibumur)
- Support for passing the configuration to the `tuist build` command [#1422](https://github.com/tuist/tuist/pull/1442) by [@pepibumur](https://github.com/pepibumur)

### Fixed

- Fix `tuist build` building a wrong workspace [#1427](https://github.com/tuist/tuist/pull/1427) by [@fortmarek](https://github.com/fortmarek)
- `tuist edit` always creates a project in a new temp dir [#1424](https://github.com/tuist/tuist/pull/1424) by [@fortmarek](https://github.com/fortmarek)
- Fix `tuist init` and `tuist scaffold` with new ArgumentParser version [#1425](https://github.com/tuist/tuist/pull/1425) by [@fortmarek](https://github.com/fortmarek)
- `--clean` argument ot the build command [#1421](https://github.com/tuist/tuist/pull/1421) by [@pepibumur](https://github.com/pepibumur)

### Changed

- Extend `CloudInsightsGraphMapper` to support mapping the value graph [#1380](https://github.com/tuist/tuist/pull/1380) by [@pepibumur](https://github.com/pepibumur)

## 1.10.0 - Alma

### Added

- Build command [#1412](https://github.com/tuist/tuist/pull/1412) by [@pepibumur](https://github.com/pepibumur)
- Adds a possibility to set Options > Application Language and Application Region for a `TestAction` on a scheme [#1055](https://github.com/tuist/tuist/pull/1055) by [@paciej00](https://github.com/paciej00)

### Changed

- Removed filtering of the environment variables exposed to shell commands [#1416](https://github.com/tuist/tuist/pull/1416) by [@kalkwarf](https://github.com/kalkwarf)
- Upgrade XcodeProj to 7.11.0 [#1398](https://github.com/tuist/tuist/pull/1398) by [@pepibumur](https://github.com/pepibumur)
- Move the auto-generation of schemes to a model mapper [#1357](https://github.com/tuist/tuist/pull/1357) by [@pepibumur](https://github.com/pepibumur)

## 1.9.0 - Speedy Gonzales

### Added

- Support for enabling the cloud insights feature [#1335](https://github.com/tuist/tuist/pull/1335) by [@pepibumur](https://github.com/pepibumur)
- Value graph model [#1336](https://github.com/tuist/tuist/pull/1336) by [@pepibumur](https://github.com/pepibumur)
- **Breaking** Support for setting diagnostics options to the test and run actions [#1382](https://github.com/tuist/tuist/pull/1382) by [@pepibumur](https://github.com/pepibumur)

### Fixed

- Storing the cloud credentials failed because the Keychain syncing was enabled [#1355](https://github.com/tuist/tuist/pull/1355) by [@pepibumur](https://github.com/pepibumur).
- `tuist edit` doesn't wait while the user edits the project in Xcode [#1650](https://github.com/Shopify/react-native/pull/1650) by [@pepibumur](https://github.com/pepibumur).
- Remove CFBundleExecutable from iOS resource bundle target plists [#1361](https://github.com/tuist/tuist/pull/1361) by [@kwridan](https://github.com/kwridan).

### Changed

- **Breaking** Inherit defaultSettings from the project when the target's defaultSettings is nil [#1138](https://github.com/tuist/tuist/pull/1338) by [@pepibumur](https://github.com/pepibumur)
- Manifests are now cached to speed up generation times _(opt out via setting `TUIST_CACHE_MANIFESTS=0`)_ [1341](https://github.com/tuist/tuist/pull/1341) by [@kwridan](https://github.com/kwridan)

## 1.8.0

### Changed

- Read the Swift version from the environment [#1317](https://github.com/tuist/tuist/pull/1317) by [@pepibumur](https://github.com/pepibumur)

### Added

- Support for localized sources(e.g., .intentdefinition) [#1269](https://github.com/tuist/tuist/pull/1269) by [@Rag0n](https://github.com/Rag0n)

### Removed

- Don't set the main and launch storyboard when using the default `InfoPlist` [#1289](https://github.com/tuist/tuist/pull/1289) by [@pepibumur](https://github.com/pepibumur)

### Fixed

- Fix example in documentation for `scaffold` [#1273](https://github.com/tuist/tuist/pull/1273) by [@fortmarek](https://github.com/fortmarek)
- Fix help commands (argument parser regression) [#1250](https://github.com/tuist/tuist/pull/1250) by [@fortmarek](https://github.com/fortmarek)

## 1.7.1

### Fixed

- Critical bug caused by a missing `SwiftToolsSupport` dynamic library by [@pepibumur](https://github.com/pepibumur).

## 1.7.0

### Changed

- Point swift tools support repo instead of SPM [#1230](https://github.com/tuist/tuist/pull/1230) by [@fortmarek](https://github.com/fortmarek)
- Migrate to new argument parser [#1154](https://github.com/tuist/tuist/pull/1154) by [@fortmarek](https://github.com/fortmarek)
- Only warn about copying Info.plist when it's the target's Info.plist [#1203](https://github.com/tuist/tuist/pull/1203) by @sgrgrsn
- `tuist edit` now edits all project manifest [#1231](https://github.com/tuist/tuist/pull/1231/) by [@julianalonso](https://github.com/julianalonso)

### Added

- Support for setting the project id when configuring the cloud server [#1247](https://github.com/tuist/tuist/pull/1247) by [@pepibumur](https://github.com/pepibumur).
- Support for returning `SideEffectDescriptor`s from the graph mappers [#1201](https://github.com/tuist/tuist/pull/1201) by [@pepibumur](https://github.com/pepibumur).
- SwiftUI template [#1180](https://github.com/tuist/tuist/pull/1180) by [@fortmarek](https://github.com/fortmarek)
- `SettingsDictionary` is a typealias for `[String: SettingValue]`. [#1229](https://github.com/tuist/tuist/pull/1229) by [@natanrolnik](https://github.com/natanrolnik). Many useful extension methods were added to `SettingsDictionary`, allowing settings to be defined this way:

```swift
let baseSettings = SettingsDictionary()
    .appleGenericVersioningSystem()
    .automaticCodeSigning(devTeam: "TeamID")
    .bitcodeEnabled(true)
    .swiftVersion("5.2")
    .swiftCompilationMode(.wholemodule)
    .versionInfo("500", prefix: "MyPrefix")
```

### Removed

- **Breaking:** Deprecated methods from `ProjectDescription.Settings` [#1202](https://github.com/tuist/tuist/pull/1202) by by [@pepibumur](https://github.com/pepibumur).

## 1.6.0

### Fixed

- Don't try to delete a file if it doesn't exist [#1177](https://github.com/tuist/tuist/pull/1177) by [@pepibumur](https://github.com/pepibumur)

### Changed

- Bump XcodeProj to 7.10.0 [#1182](https://github.com/tuist/tuist/pull/1182) by [@pepibumur](https://github.com/pepibumur)

### Added

- Encrypt/decrypt command [#1127](https://github.com/tuist/tuist/pull/1127) by [@fortmarek](https://github.com/fortmarek)
- A link to the example app in the uFeatures documentation [#1176](https://github.com/tuist/tuist/pull/1176) by [@pepibumur](https://github.com/pepibumur).
- Add ProjectGeneratorGraphMapping protocol and use it from ProjectGenerator [#1178](https://github.com/tuist/tuist/pull/1178) by [@pepibumur](https://github.com/pepibumur)
- `CloudSessionController` component to authenticate users [#1174](https://github.com/tuist/tuist/pull/1174) by [@pepibumur](https://github.com/pepibumur).
- Minor improvements [#1179](https://github.com/tuist/tuist/pull/1179) by [@pepibumur](https://github.com/pepibumur)
- Configuring manifests through environment variables [#1183](https://github.com/tuist/tuist/pull/1183) by [@pepibumur](https://github.com/pepibumur).

## 1.5.4

### Fixed

- Tuist not working with Xcode < 11.4 by [@pepibumur](https://github.com/pepibumur).

## 1.5.3

### Added

- `Derived` to `.gitignore` when running `tuist init` [#1171](https://github.com/tuist/tuist/pull/1171) by [@fortmarek](https://github.com/fortmarek)

### Fixed

- Prevent `Multiple commands produce XXXXX` error produced by multiple test targets using “Embed Precompiled Frameworks” script [#1118](https://github.com/tuist/tuist/pull/1118) by @paulsamuels
- Add possibility to skip generation of default schemes [#1130](https://github.com/tuist/tuist/pull/1130) by @olejnjak
- Errors during the manifest parsing are not printed [#1125](https://github.com/tuist/tuist/pull/1125) by [@pepibumur](https://github.com/pepibumur).
- Warnings because test files are missing in the project scaffolded using the default `framework` template [#1172](https://github.com/tuist/tuist/pull/1172) by [@pepibumur](https://github.com/pepibumur).

## 1.5.2

### Fixed

- Projects generated with the `framework` template generated by the `init` command dont' compile [#1156](https://github.com/tuist/tuist/pull/1156) by [@pepibumur](https://github.com/pepibumur).

### Changed

- Generate only files with `.stencil` extension [#1153](https://github.com/tuist/tuist/pull/1153) by [@fortmarek](https://github.com/fortmarek)

### Added

- Support for Xcode 11.4 [#1152](https://github.com/tuist/tuist/pull/1152) by [@pepibumur](https://github.com/pepibumur).
- `SWIFT_VERSION` is set to 5.2 automatically if it's not set [#1152](https://github.com/tuist/tuist/pull/1152) by [@pepibumur](https://github.com/pepibumur).

## 1.5.1

### Fixed

- Update config name in the default template [#1150](https://github.com/tuist/tuist/pull/1150) by [@pepibumur](https://github.com/pepibumur)
- Fix example framework template not being generated [#1149](https://github.com/tuist/tuist/pull/1149) by [@fortmarek](https://github.com/fortmarek)

## 1.5.0

### Added

- Scaffold init [#1129](https://github.com/tuist/tuist/pull/1129) by [@fortmarek](https://github.com/fortmarek)
- Scaffold generate [#1126](https://github.com/tuist/tuist/pull/1126) by [@fortmarek](https://github.com/fortmarek)
- Scaffold load [#1092](https://github.com/tuist/tuist/pull/1092) by [@fortmarek](https://github.com/fortmarek)
- Add Mint up [#1131](https://github.com/tuist/tuist/pull/1131) [@mollyIV](https://github.com/mollyIV).

### Fixed

- Remove redundant SDK paths from `FRAMEWORK_SEARCH_PATHS` [#1145](https://github.com/tuist/tuist/pull/1145) by [@kwridan](https://github.com/kwridan)

### Removed

- `Graphing` protocol [#1128](https://github.com/tuist/tuist/pull/1128) by [@pepibumur](https://github.com/pepibumur)

### Changed

- Optimize `TargetNode`'s set operations [#1095](https://github.com/tuist/tuist/pull/1095) by [@kwridan](https://github.com/kwridan)
- Optimize `BuildPhaseGenerator`'s method of detecting assets and localized files [#1094](https://github.com/tuist/tuist/pull/1094) by [@kwridan](https://github.com/kwridan)
- Concurrent project generation [#1096](https://github.com/tuist/tuist/pull/1096) by [@kwridan](https://github.com/kwridan)

## 1.4.0

### Fixed

- Fix `TargetAction` when `PROJECT_DIR` includes a space [#1037](https://github.com/tuist/tuist/pull/1037) by [@fortmarek](https://github.com/fortmarek)
- Fix code example compilation issues in "Project description helpers" documentation [#1081](https://github.com/tuist/tuist/pull/1081) by @chojnac

### Added

- `scaffold` command to generate user-defined templates [#1126](https://github.com/tuist/tuist/pull/1126) by [@fortmarek](https://github.com/fortmarek)
- New `ProjectDescription` models for `scaffold` command [#1082](https://github.com/tuist/tuist/pull/1082) by [@fortmarek](https://github.com/fortmarek)
- Allow specifying Project Organization name via new `organizationName` parameter to `Project` initializer or via `Config` new GenerationOption. [#1062](https://github.com/tuist/tuist/pull/1062) by @c0diq
- `tuist lint` command [#1043](https://github.com/tuist/tuist/pull/1043) by [@pepibumur](https://github.com/pepibumur).
- Add `--verbose` [#1027](https://github.com/tuist/tuist/pull/1027) by [@ollieatkinson](https://github.com/ollieatkinson).
- `TuistInsights` target [#1084](https://github.com/tuist/tuist/pull/1084) by [@pepibumur](https://github.com/pepibumur).
- Add `cloudURL` attribute to `Config` [#1085](https://github.com/tuist/tuist/pull/1085) by [@pepibumur](https://github.com/pepibumur).

### Changed

- Rename `TuistConfig.swift` to `Config.swift` [#1083](https://github.com/tuist/tuist/pull/1083) by [@pepibumur](https://github.com/pepibumur).
- Generator update - leveraging intermediate descriptors [#1007](https://github.com/tuist/tuist/pull/1007) by [@kwridan](https://github.com/kwridan)
  - Note: `TuistGenerator.Generator` is now deprecated and will be removed in a future version of Tuist.

## 1.3.0

### Added

- When using `tuist edit` it's possible to run `tuist generate` from Xcode by simply running the target [#958](https://github.com/tuist/tuist/pull/958) by [@vytis](https://github.com/vytis)
- Add FAQ section [@mollyIV](https://github.com/mollyIV).
- Add benchmarking helper tool [#957](https://github.com/tuist/tuist/pull/957) by [@kwridan](https://github.com/kwridan).
- Add metal as a valid source extension [#1023](https://github.com/tuist/tuist/pull/1023) by [@natanrolnik](https://github.com/natanrolnik)
- `XcodeBuildController` utility to `TuistAutomation` [#1019](https://github.com/tuist/tuist/pull/1019) by [@pepibumur](https://github.com/pepibumur).
- Add metal as a valid source extension [#1023](https://github.com/tuist/tuist/pull/1023) by [@natanrolnik](https://github.com/natanrolnik)

### Fixed

- Fix static products false positive lint warning by [#981](https://github.com/tuist/tuist/pull/981) [@kwridan](https://github.com/kwridan).
- TargetAction path without ./ prefix [#997](https://github.com/tuist/tuist/pull/997) by [@fortmarek](https://github.com/fortmarek)
- Preserve xcuserdata when re-generating projects [#1006](https://github.com/tuist/tuist/pull/1006) by [@kwridan](https://github.com/kwridan)
- Stable sort order for bcsymbolmap paths by @paulsamuels

### Changed

- Update XcodeProj to 7.8.0 [#](https://github.com/tuist/tuist/pull/)create?base=tuist%3Amaster&head=tuist%3Atarget-attributes by [@pepibumur](https://github.com/pepibumur).
- Path sorting speed gains [#980](https://github.com/tuist/tuist/pull/980) by [@adamkhazi](https://github.com/adamkhazi).
- Added support for HTTP_PROXY settings from shell environment. [#1015](https://github.com/tuist/tuist/pull/1015) by @aegzorz
- Added "Base" to known regions. [#1021](https://github.com/tuist/tuist/pull/1021) by @aegzorz
- Pull bundles from Google Cloud Storage [#1028](https://github.com/tuist/tuist/pull/1028) by [@pepibumur](https://github.com/pepibumur).

## 1.2.0

### Added

- Best practices page to the documentation [#843](https://github.com/tuist/tuist/pull/843) by [@pepibumur](https://github.com/pepibumur).
- Fail CI if there are broken links on the website [#917](https://github.com/tuist/tuist/pull/917) by [@pepibumur](https://github.com/pepibumur).
- Excluding multiple files from a target [#937](https://github.com/tuist/tuist/pull/937) by @paciej00
- Better SEO to the website [#945](https://github.com/tuist/tuist/pull/945) by [@pepibumur](https://github.com/pepibumur).
- Add fixture generator for stress testing Tuist [#890](https://github.com/tuist/tuist/pull/890) by [@kwridan](https://github.com/kwridan).

### Fixed

- The class name of the source files generated by the init command [#850](https://github.com/tuist/tuist/pull/850) by [@pepibumur](https://github.com/pepibumur).
- Add RemoveHeadersOnCopy attribute for build files in copy files build phases [#886](https://github.com/tuist/tuist/pull/886) by [@marciniwanicki](https://github.com/marciniwanicki)
- Ensure precompiled frameworks of target applications aren't included in UI test targets [#888](https://github.com/tuist/tuist/pull/888) by [@kwridan](https://github.com/kwridan)
- Make the scheme generation with testable targets stable [#892](https://github.com/tuist/tuist/pull/892) by [@marciniwanicki](https://github.com/marciniwanicki)
- Fix project header attributes [#895](https://github.com/tuist/tuist/pull/895) by [@kwridan](https://github.com/kwridan)
- Excluding files from target doesn't work in all cases [#913](https://github.com/tuist/tuist/pull/913) by [@vytis](https://github.com/vytis)
- Support for Core Data mapping modules [#911](https://github.com/tuist/tuist/pull/911) by @andreacipriani
- Deep nested hierarchy in the project generated by `tuist edit` [#923](https://github.com/tuist/tuist/pull/923) by [@pepibumur](https://github.com/pepibumur)

### Changed

- Turn models from `TuistCore` that are clases into structs [#870](https://github.com/tuist/tuist/pull/870) by [@pepibumur](https://github.com/pepibumur).

## 1.1.0

### Changed

- Extracted loading logic into its own framework, `TuistLoader` [#838](https://github.com/tuist/tuist/pull/838) by [@pepibumur](https://github.com/pepibumur).

### Added

- `TuistGalaxy` & `TuistAutomation` targets [#817](https://github.com/tuist/tuist/pull/817) by [@pepibumur](https://github.com/pepibumur).
- Support ignoring specific source file pattern when adding them to the target [#811](https://github.com/tuist/tuist/pull/811) by [@vytis](https://github.com/vytis).
- Made targets testable if there is a corresponding test target [#818](https://github.com/tuist/tuist/pull/818) by [@vytis](https://github.com/vytis).
- Release page to the documentation [#841](https://github.com/tuist/tuist/pull/841) by [@pepibumur](https://github.com/pepibumur).

## 1.0.1

### Fixed

- Pass through `DEVELOPER_DIR` when set by the environment when determining the path to the currently selected Xcode. @ollieatkinson

## 1.0.0

### Changed

- Run pipelines with Xcode 11.2.1 on CI @pepibumur.

### Removed

- **Breaking** Generate manifests target as part of the generated project [#724](https://github.com/tuist/tuist/pull/724) by [@pepibumur](https://github.com/pepibumur).
- The installation no longer checks if the Swift version is compatible [#727](https://github.com/tuist/tuist/pull/727) by [@pepibumur](https://github.com/pepibumur).
- Don't include the manifests in the generated workspace [#754](https://github.com/tuist/tuist/pull/754) by [@pepibumur](https://github.com/pepibumur).

### Added

- Add `ProjectDescription.Settings.defaultSettings` none case that don't override any `Project` or `Target` settings. [#698](https://github.com/tuist/tuist/pull/698) by [@rowwingman](https://github.com/rowwingman).
- `ProjectEditor` utility [#702](https://github.com/tuist/tuist/pull/702) by [@pepibumur](https://github.com/pepibumur).
- Fix warnings in the project, refactor SHA256 diegest code [#704](https://github.com/tuist/tuist/pull/704) by [@rowwingman](https://github.com/rowwingman).
- Define `ArchiveAction` on `Scheme` [#697](https://github.com/tuist/tuist/pull/697) by @grsouza.
- `tuist edit` command [#703](https://github.com/tuist/tuist/pull/703) by [@pepibumur](https://github.com/pepibumur).
- Support interpolating formatted strings in the printer [#726](https://github.com/tuist/tuist/pull/726) by [@pepibumur](https://github.com/pepibumur).
- Support for paths relative to root [#727](https://github.com/tuist/tuist/pull/727) by [@pepibumur](https://github.com/pepibumur).
- Replace `Sheme.testAction.targets` type from `String` to `TestableTarget` is a description of target that adds to the `TestAction`, you can specify execution tests parallelizable, random execution order or skip tests [#728](https://github.com/tuist/tuist/pull/728) by [@rowwingman](https://github.com/rowwingman).
- Galaxy manifest model [#729](https://github.com/tuist/tuist/pull/729) by [@pepibumur](https://github.com/pepibumur).
- Make scheme generation methods more generic [#730](https://github.com/tuist/tuist/pull/730) by [@adamkhazi](https://github.com/adamkhazi). [@kwridan](https://github.com/kwridan).
- Workspace Schemes [#752](https://github.com/tuist/tuist/pull/752) by [@adamkhazi](https://github.com/adamkhazi). [@kwridan](https://github.com/kwridan).
- `SimulatorController` with method to fetch the runtimes [#746](https://github.com/tuist/tuist/pull/746) by [@pepibumur](https://github.com/pepibumur).
- Add RxSwift as a dependency of `TuistKit` [#760](https://github.com/tuist/tuist/pull/760) by [@pepibumur](https://github.com/pepibumur).
- Add cache command [#762](https://github.com/tuist/tuist/pull/762) by [@pepibumur](https://github.com/pepibumur).
- Utility to build xcframeworks [#759](https://github.com/tuist/tuist/pull/759) by [@pepibumur](https://github.com/pepibumur).
- Add `CacheStoraging` protocol and a implementation for a local cache [#763](https://github.com/tuist/tuist/pull/763) by [@pepibumur](https://github.com/pepibumur).
- Add support for changing the cache and versions directory using environment variables [#765](https://github.com/tuist/tuist/pull/765) by [@pepibumur](https://github.com/pepibumur).
- Reactive interface to the System utility [#770](https://github.com/tuist/tuist/pull/770) by [@pepibumur](https://github.com/pepibumur)
- Workflow to make sure that documentation and website build [#783](https://github.com/tuist/tuist/pull/783) by [@pepibumur](https://github.com/pepibumur).
- Support for `xcframework` [#769](https://github.com/tuist/tuist/pull/769) by @lakpa
- Support generating info.plist for Watch Apps & Extensions [#756](https://github.com/tuist/tuist/pull/756) by [@kwridan](https://github.com/kwridan)

### Fixed

- Ensure custom search path settings are included in generated projects [#751](https://github.com/tuist/tuist/pull/751) by [@kwridan](https://github.com/kwridan)
- Remove duplicate HEADER_SEARCH_PATHS [#787](https://github.com/tuist/tuist/pull/787) by [@kwridan](https://github.com/kwridan)
- Fix unstable scheme generation [#790](https://github.com/tuist/tuist/pull/790) by [@marciniwanicki](https://github.com/marciniwanicki)
- Add defaultConfigurationName to generated projects [#793](https://github.com/tuist/tuist/pull/793) by [@kwridan](https://github.com/kwridan)
- Add knownRegions to generated projects [#792](https://github.com/tuist/tuist/pull/792) by [@kwridan](https://github.com/kwridan)

## 0.19.0

### Added

- XCTAssertThrowsSpecific convenient function to test for specific errors [#535](https://github.com/tuist/tuist/pull/535) by [@fortmarek](https://github.com/fortmarek)
- `HTTPClient` utility class to `TuistEnvKit` [#508](https://github.com/tuist/tuist/pull/508) by [@pepibumur](https://github.com/pepibumur).
- **Breaking** Allow specifying a deployment target within project manifests [#541](https://github.com/tuist/tuist/pull/541) [@mollyIV](https://github.com/mollyIV).
- Add support for sticker pack extension & app extension products [#489](https://github.com/tuist/tuist/pull/489) by @Rag0n
- Utility to locate the root directory of a project [#622](https://github.com/tuist/tuist/pull/622) by [@pepibumur](https://github.com/pepibumur).
- Adds `codeCoverageTargets` to `TestAction` to make XCode gather coverage info only for that targets [#619](https://github.com/tuist/tuist/pull/619) by @abbasmousavi
- Enable the library evololution for the ProjectDescription framework [#625](https://github.com/tuist/tuist/pull/625) by [@pepibumur](https://github.com/pepibumur).
- Add support for watchOS apps [#623](https://github.com/tuist/tuist/pull/623) by [@kwridan](https://github.com/kwridan)
- Add linting for duplicate dependencies [#629](https://github.com/tuist/tuist/pull/629) by @lakpa

### Changed

- Change dependencies in `Package.resolved` to version from branch [#631](https://github.com/tuist/tuist/pull/631) by [@fortmarek](https://github.com/fortmarek)
- Rename `TuistCore` to `TuistSupport` [#621](https://github.com/tuist/tuist/pull/621) by [@pepibumur](https://github.com/pepibumur).
- Introduce `Systems.shared`, `TuistTestCase`, and `TuistUnitTestCase` [#519](https://github.com/tuist/tuist/pull/519) by [@pepibumur](https://github.com/pepibumur).
- Change generated object version behaviour to mimic Xcode 11 by [@adamkhazi](https://github.com/adamkhazi).
- **Breaking** Refine API for Swift Packages [#578](https://github.com/tuist/tuist/pull/578) by [@ollieatkinson](https://github.com/ollieatkinson)
- Support ability to locate multiple Tuist directories [#630](https://github.com/tuist/tuist/pull/630) by [@kwridan](https://github.com/kwridan)

### Fixed

- Fix false positive cycle detection [#546](https://github.com/tuist/tuist/pull/546) by [@kwridan](https://github.com/kwridan)
- Fix test target build settings [#661](https://github.com/tuist/tuist/pull/661) by [@kwridan](https://github.com/kwridan)
- Fix hosted unit test dependencies [#664](https://github.com/tuist/tuist/pull/664)/ by [@kwridan](https://github.com/kwridan)

## 0.18.1

### Removed

- Reverting [#494](https://github.com/tuist/tuist/pull/494) using variables in `productName` doesn't evaluate in all usage points within the generated project

## 0.18.0

### Added

- New InfoPlist type, `.extendingDefault([:])` [#448](https://github.com/tuist/tuist/pull/448) by [@pepibumur](https://github.com/pepibumur)
- Forward the output of the `codesign` command to make debugging easier when the copy frameworks command fails [#492](https://github.com/tuist/tuist/pull/492) by [@pepibumur](https://github.com/pepibumur).
- Support for multi-line settings (see [how to migrate](https://github.com/tuist/tuist/pull/464#issuecomment-529673717)) [#464](https://github.com/tuist/tuist/pull/464) by [@marciniwanicki](https://github.com/marciniwanicki)
- Support for SPM [#394](https://github.com/tuist/tuist/pull/394) by [@pepibumur](https://github.com/pepibumur) & @fortmarek & @kwridan & @ollieatkinson
- Xcode 11 Support by [@ollieatkinson](https://github.com/ollieatkinson)

### Fixed

- Transitively link static dependency's dynamic dependencies correctly [#484](https://github.com/tuist/tuist/pull/484) by [@adamkhazi](https://github.com/adamkhazi).
- Prevent embedding static frameworks [#490](https://github.com/tuist/tuist/pull/490) by [@kwridan](https://github.com/kwridan)
- Output losing its format when tuist is run through `tuistenv` [#493](https://github.com/tuist/tuist/pull/493) by [@pepibumur](https://github.com/pepibumur)
- Product name linting failing when it contains variables [#494](https://github.com/tuist/tuist/pull/494) by @dcvz
- Build phases not generated in the right position [#506](https://github.com/tuist/tuist/pull/506) by [@pepibumur](https://github.com/pepibumur)
- Remove \$(SRCROOT) from being included in `Info.plist` path [#511](https://github.com/tuist/tuist/pull/511) by @dcvz
- Prevent generation of redundant file elements [#515](https://github.com/tuist/tuist/pull/515) by [@kwridan](https://github.com/kwridan)

## 0.17.0

### Added

- `tuist graph` command [#427](https://github.com/tuist/tuist/pull/427) by [@pepibumur](https://github.com/pepibumur).
- Allow customisation of `productName` in the project Manifest [#435](https://github.com/tuist/tuist/pull/435) by [@ollieatkinson](https://github.com/ollieatkinson)
- Adding support for static products depending on dynamic frameworks [#439](https://github.com/tuist/tuist/pull/439) by [@kwridan](https://github.com/kwridan)
- Support for executing Tuist by running `swift project ...` [#447](https://github.com/tuist/tuist/pull/447) by [@pepibumur](https://github.com/pepibumur).
- New manifest model, `TuistConfig`, to easily configure Tuist's functionalities [#446](https://github.com/tuist/tuist/pull/446) by [@pepibumur](https://github.com/pepibumur).
- Adding ability to re-generate individual projects [#457](https://github.com/tuist/tuist/pull/457) by [@kwridan](https://github.com/kwridan)
- Support multiple header paths [#459](https://github.com/tuist/tuist/pull/459) by [@adamkhazi](https://github.com/adamkhazi).
- Allow specifying multiple configurations within project manifests [#451](https://github.com/tuist/tuist/pull/451) by [@kwridan](https://github.com/kwridan)
- Add linting for mismatching build configurations in a workspace [#474](https://github.com/tuist/tuist/pull/474) by [@kwridan](https://github.com/kwridan)
- Support for CocoaPods dependencies [#465](https://github.com/tuist/tuist/pull/465) by [@pepibumur](https://github.com/pepibumur)
- Support custom .xcodeproj name at the model level [#462](https://github.com/tuist/tuist/pull/462) by [@adamkhazi](https://github.com/adamkhazi).
- `TuistConfig.compatibleXcodeVersions` support [#476](https://github.com/tuist/tuist/pull/476) by [@pepibumur](https://github.com/pepibumur).
- Expose the `.bundle` product type [#479](https://github.com/tuist/tuist/pull/479) by [@kwridan](https://github.com/kwridan)

### Fixed

- Ensuring transitive SDK dependencies are added correctly [#441](https://github.com/tuist/tuist/pull/441) by [@adamkhazi](https://github.com/adamkhazi).
- Ensuring the correct platform SDK dependencies path is set [#419](https://github.com/tuist/tuist/pull/419) by [@kwridan](https://github.com/kwridan)
- Update manifest target name such that its product has a valid name [#426](https://github.com/tuist/tuist/pull/426) by [@kwridan](https://github.com/kwridan)
- Do not create `Derived/InfoPlists` folder when no InfoPlist dictionary is specified [#456](https://github.com/tuist/tuist/pull/456) by [@adamkhazi](https://github.com/adamkhazi).
- Set the correct lastKnownFileType for localized files [#478](https://github.com/tuist/tuist/pull/478) by [@kwridan](https://github.com/kwridan)

### Changed

- Update XcodeProj to 7.0.0 [#421](https://github.com/tuist/tuist/pull/421) by [@pepibumur](https://github.com/pepibumur).

## 0.16.0

### Added

- `DefaultSettings.none` to disable the generation of default build settings [#395](https://github.com/tuist/tuist/pull/395) by [@pepibumur](https://github.com/pepibumur).
- Version information for tuistenv [#399](https://github.com/tuist/tuist/pull/399) by [@ollieatkinson](https://github.com/ollieatkinson)
- Add input & output paths for target action [#353](https://github.com/tuist/tuist/pull/353) by Rag0n
- Adding support for linking system libraries and frameworks [#353](https://github.com/tuist/tuist/pull/353) by @steprescott
- Support passing the `Info.plist` as a dictionary [#380](https://github.com/tuist/tuist/pull/380) by [@pepibumur](https://github.com/pepibumur).

### Fixed

- Ensuring the correct default settings provider dependency is used [#389](https://github.com/tuist/tuist/pull/389) by [@kwridan](https://github.com/kwridan)
- Fixing build settings repeated same value [#391](https://github.com/tuist/tuist/pull/391) by @platonsi
- Duplicated files in the sources build phase when different glob patterns match the same files [#388](https://github.com/tuist/tuist/pull/388) by [@pepibumur](https://github.com/pepibumur).
- Support `.d` source files [#396](https://github.com/tuist/tuist/pull/396) by [@pepibumur](https://github.com/pepibumur).
- Codesign frameworks when copying during the embed phase [#398](https://github.com/tuist/tuist/pull/398) by [@ollieatkinson](https://github.com/ollieatkinson)
- 'tuist local' failed when trying to install from source [#402](https://github.com/tuist/tuist/pull/402) by [@ollieatkinson](https://github.com/ollieatkinson)
- Omitting unzip logs during installation [#404](https://github.com/tuist/tuist/pull/404) by [@kwridan](https://github.com/kwridan)
- Fix "The file couldn’t be saved." error [#408](https://github.com/tuist/tuist/pull/408) by [@marciniwanicki](https://github.com/marciniwanicki)
- Ensure generated projects are stable [#410](https://github.com/tuist/tuist/pull/410) by [@kwridan](https://github.com/kwridan)
- Stop generating empty `PBXBuildFile` settings [#415](https://github.com/tuist/tuist/pull/415) by [@marciniwanicki](https://github.com/marciniwanicki)

## 0.15.0

### Changed

- Introduce the `InfoPlist` file [#373](https://github.com/tuist/tuist/pull/373) by [@pepibumur](https://github.com/pepibumur).
- Add `defaultSettings` option to `Settings` definition to control default settings generation [#378](https://github.com/tuist/tuist/pull/378) by [@marciniwanicki](https://github.com/marciniwanicki)

### Added

- Adding generate command timer [#335](https://github.com/tuist/tuist/pull/335) by [@kwridan](https://github.com/kwridan)
- Support Scheme manifest with pre/post action [#336](https://github.com/tuist/tuist/pull/336) [@dangthaison91](https://github.com/dangthaison91).
- Support local Scheme (not shared) flag [#341](https://github.com/tuist/tuist/pull/341) [@dangthaison91](https://github.com/dangthaison91).
- Support for compiler flags [#386](https://github.com/tuist/tuist/pull/386) by [@pepibumur](https://github.com/pepibumur).

### Fixed

- Fixing unstable diff (products and embedded frameworks) [#357](https://github.com/tuist/tuist/pull/357) by [@marciniwanicki](https://github.com/marciniwanicki)
- Set Code Sign On Copy to true for Embed Frameworks [#333](https://github.com/tuist/tuist/pull/333) [@dangthaison91](https://github.com/dangthaison91).
- Fixing files getting mistaken for folders [#338](https://github.com/tuist/tuist/pull/338) by [@kwridan](https://github.com/kwridan)
- Updating init template to avoid warnings [#339](https://github.com/tuist/tuist/pull/339) by [@kwridan](https://github.com/kwridan)
- Fixing generation failures due to asset catalog & `**/*.png` glob patterns handling [#346](https://github.com/tuist/tuist/pull/346) by [@kwridan](https://github.com/kwridan)
- Supporting bundle target dependencies that reside in different projects (in `TuistGenerator`) [#348](https://github.com/tuist/tuist/pull/348) by [@kwridan](https://github.com/kwridan)
- Fixing header paths including folders and non-header files [#356](https://github.com/tuist/tuist/pull/356) by [@kwridan](https://github.com/kwridan)
- Fix duplicate localized resource files [#363](https://github.com/tuist/tuist/pull/363) by [@kwridan](https://github.com/kwridan)
- Update static dependency lint rule [#360](https://github.com/tuist/tuist/pull/360) by [@kwridan](https://github.com/kwridan)
- Ensure resource bundles in other projects get built [#374](https://github.com/tuist/tuist/pull/374) by [@kwridan](https://github.com/kwridan)

## 0.14.0

### Changed

### Added

- Adding support for project additional files [#314](https://github.com/tuist/tuist/pull/314) by [@kwridan](https://github.com/kwridan)
- Adding support for resource folder references [#318](https://github.com/tuist/tuist/pull/318) by [@kwridan](https://github.com/kwridan)
- **Breaking** Swift 5 support [#317](https://github.com/tuist/tuist/pull/317) by [@pepibumur](https://github.com/pepibumur).

### Fixed

- Ensuring target product names are consistent with Xcode [#323](https://github.com/tuist/tuist/pull/323) by [@kwridan](https://github.com/kwridan)
- Ensuring generate works on additional disk volumes [#327](https://github.com/tuist/tuist/pull/327) by [@kwridan](https://github.com/kwridan)
- Headers build phase should be put on top of Compile build phase [#332](https://github.com/tuist/tuist/pull/332) [@dangthaison91](https://github.com/dangthaison91).

## 0.13.0

### Added

- Add Homebrew tap up [#281](https://github.com/tuist/tuist/pull/281) by [@pepibumur](https://github.com/pepibumur)
- Create a Setup.swift file when running the init command [#283](https://github.com/tuist/tuist/pull/283) by [@pepibumur](https://github.com/pepibumur)
- Update `tuistenv` when running `tuist update` [#288](https://github.com/tuist/tuist/pull/288) by [@pepibumur](https://github.com/pepibumur).
- Allow linking of static products into dynamic frameworks [#299](https://github.com/tuist/tuist/pull/299) by [@ollieatkinson](https://github.com/ollieatkinson)
- Workspace improvements [#298](https://github.com/tuist/tuist/pull/298) by [@ollieatkinson](https://github.com/ollieatkinson) & [@kwridan](https://github.com/kwridan).

### Removed

- **Breaking** Removed "-Project" shared scheme from being generated [#303](https://github.com/tuist/tuist/pull/303) by [@ollieatkinson](https://github.com/ollieatkinson)

### Fixed

- Fix duplicated embedded frameworks [#280](https://github.com/tuist/tuist/pull/280) by [@pepibumur](https://github.com/pepibumur)
- Fix manifest target linker errors [#287](https://github.com/tuist/tuist/pull/287) by [@kwridan](https://github.com/kwridan)
- Build settings not being generated properly [#282](https://github.com/tuist/tuist/pull/282) by [@pepibumur](https://github.com/pepibumur)
- Fix `instance method nearly matches optional requirements` warning in generated `AppDelegate.swift` in iOS projects [#291](https://github.com/tuist/tuist/pull/291) by @BalestraPatrick
- Fix Header & Framework search paths override project or xcconfig settings [#301](https://github.com/tuist/tuist/pull/301) by [@ollieatkinson](https://github.com/ollieatkinson)
- Unit tests bundle for an app target compile & run [#300](https://github.com/tuist/tuist/pull/300) by [@ollieatkinson](https://github.com/ollieatkinson)
- `LIBRARY_SEARCH_PATHS` and `SWIFT_INCLUDE_PATHS` are now set [#308](https://github.com/tuist/tuist/pull/308) by [@kwridan](https://github.com/kwridan)
- Fix Generation fails in the event an empty .xcworkspace directory exists [#312](https://github.com/tuist/tuist/pull/312) by [@ollieatkinson](https://github.com/ollieatkinson)

## 0.12.0

### Changed

- Rename manifest group to `Manifest` [#227](https://github.com/tuist/tuist/pull/227) by [@pepibumur](https://github.com/pepibumur).
- Rename manifest target to `Project-Manifest` [#227](https://github.com/tuist/tuist/pull/227) by [@pepibumur](https://github.com/pepibumur).
- Replace swiftlint with swiftformat [#239](https://github.com/tuist/tuist/pull/239) by [@pepibumur](https://github.com/pepibumur).
- Bump xcodeproj version to 6.6.0 [#248](https://github.com/tuist/tuist/pull/248) by [@pepibumur](https://github.com/pepibumur).
- Fix an issue with Xcode not being able to reload the projects when they are open [#247](https://github.com/tuist/tuist/pull/247)
- Support array for `sources` and `resources` paths [#201](https://github.com/tuist/tuist/pull/201) [@dangthaison91](https://github.com/dangthaison91).

### Added

- Integration tests for `generate` command [#208](https://github.com/tuist/tuist/pull/208) by [@marciniwanicki](https://github.com/marciniwanicki) & @kwridan
- Frequently asked questions to the documentation [#223](https://github.com/tuist/tuist/pull/223)/ by [@pepibumur](https://github.com/pepibumur).
- Generate a scheme with all the project targets [#226](https://github.com/tuist/tuist/pull/226) by [@pepibumur](https://github.com/pepibumur)
- Documentation for contributors [#229](https://github.com/tuist/tuist/pull/229) by [@pepibumur](https://github.com/pepibumur)
- Support for Static Frameworks [#194](https://github.com/tuist/tuist/pull/194) @ollieatkinson

### Removed

- Up attribute from the `Project` model [#228](https://github.com/tuist/tuist/pull/228) by [@pepibumur](https://github.com/pepibumur).
- Support for YAML and JSON formats as Project specifications [#230](https://github.com/tuist/tuist/pull/230) by [@ollieatkinson](https://github.com/ollieatkinson)

### Fixed

- Changed default value of SWIFT_VERSION to 4.2 @ollieatkinson
- Added fixture tests for ios app with static libraries @ollieatkinson
- Bundle id linting failing when the bundle id contains variables [#252](https://github.com/tuist/tuist/pull/252) by [@pepibumur](https://github.com/pepibumur)
- Include linked library and embed in any top level executable bundle [#259](https://github.com/tuist/tuist/pull/259) by [@ollieatkinson](https://github.com/ollieatkinson)

## 0.11.0

### Added

- **Breaking** Up can now be specified via `Setup.swift` https://github.com/tuist/tuist/issues/203 by [@marciniwanicki](https://github.com/marciniwanicki) & @kwridan
- Schemes generation [#188](https://github.com/tuist/tuist/pull/188) by [@pepibumur](https://github.com/pepibumur).
- Environment variables per target [#189](https://github.com/tuist/tuist/pull/189) by [@pepibumur](https://github.com/pepibumur).
- Danger warn that reminds contributors to update the docuementation [#214](https://github.com/tuist/tuist/pull/214) by [@pepibumur](https://github.com/pepibumur)
- Rubocop [#216](https://github.com/tuist/tuist/pull/216) by [@pepibumur](https://github.com/pepibumur).
- Fail init command if the directory is not empty [#218](https://github.com/tuist/tuist/pull/218) by [@pepibumur](https://github.com/pepibumur).
- Verify that the bundle identifier has only valid characters [#219](https://github.com/tuist/tuist/pull/219) by [@pepibumur](https://github.com/pepibumur).
- Merge documentation from the documentation repository [#222](https://github.com/tuist/tuist/pull/222) by [@pepibumur](https://github.com/pepibumur).
- Danger [#186](https://github.com/tuist/tuist/pull/186) by [@pepibumur](https://github.com/pepibumur).

### Fixed

- Swiftlint style issues [#213](https://github.com/tuist/tuist/pull/213) by [@pepibumur](https://github.com/pepibumur).
- Use environment tuist instead of the absolute path in the embed frameworks build phase [#185](https://github.com/tuist/tuist/pull/185) by [@pepibumur](https://github.com/pepibumur).

### Deprecated

- JSON and YAML manifests [#190](https://github.com/tuist/tuist/pull/190) by [@pepibumur](https://github.com/pepibumur).

## 0.10.2

### Fixed

- Processes not stopping after receiving an interruption signal [#180](https://github.com/tuist/tuist/pull/180) by [@pepibumur](https://github.com/pepibumur).

## 0.10.1

### Changed

- Replace ReactiveTask with SwiftShell [#179](https://github.com/tuist/tuist/pull/179) by [@pepibumur](https://github.com/pepibumur).

### Fixed

- Carthage up command not running when the `Cartfile.resolved` file doesn't exist [#179](https://github.com/tuist/tuist/pull/179) by [@pepibumur](https://github.com/pepibumur).

## 0.10.0

### Fixed

- Don't generate the Playgrounds group if there are no playgrounds [#177](https://github.com/tuist/tuist/pull/177) by [@pepibumur](https://github.com/pepibumur).

### Added

- Tuist up command [#158](https://github.com/tuist/tuist/pull/158) by [@pepibumur](https://github.com/pepibumur).
- Support `.cpp` and `.c` source files [#178](https://github.com/tuist/tuist/pull/178) by [@pepibumur](https://github.com/pepibumur).

## 0.9.0

### Added

- Acceptance tests [#166](https://github.com/tuist/tuist/pull/166) by [@pepibumur](https://github.com/pepibumur).

### Fixed

- Files and groups sort order [#164](https://github.com/tuist/tuist/pull/164) by [@pepibumur](https://github.com/pepibumur).

### Added

- Generate both, the `Debug` and `Release` configurations [#165](https://github.com/tuist/tuist/pull/165) by [@pepibumur](https://github.com/pepibumur).

## 0.8.0

### Added

- Swift 4.2.1 compatibility by [@pepibumur](https://github.com/pepibumur).

### Removed

- Module loader [#150](https://github.com/tuist/tuist/pull/150)/files by [@pepibumur](https://github.com/pepibumur).

### Added

- Geration of projects and workspaces in the `~/.tuist/DerivedProjects` directory [#146](https://github.com/tuist/tuist/pull/146) by pepibumur.

## 0.7.0

### Added

- Support for actions [#136](https://github.com/tuist/tuist/pull/136) by [@pepibumur](https://github.com/pepibumur).

## 0.6.0

### Added

- Check that the local Swift version is compatible with the version that will be installed [#134](https://github.com/tuist/tuist/pull/134) by [@pepibumur](https://github.com/pepibumur).

### Changed

- Bump xcodeproj to 6.0.0 [#133](https://github.com/tuist/tuist/pull/133) by [@pepibumur](https://github.com/pepibumur).

### Removed

- Remove `tuistenv` from the repository [#135](https://github.com/tuist/tuist/pull/135) by [@pepibumur](https://github.com/pepibumur).

## 0.5.0

### Added

- Support for JSON and Yaml manifests [#110](https://github.com/tuist/tuist/pull/110) by [@pepibumur](https://github.com/pepibumur).
- Generate `.gitignore` file when running init command [#118](https://github.com/tuist/tuist/pull/118) by [@pepibumur](https://github.com/pepibumur).
- Git ignore Xcode and macOS files that shouldn't be included on a git repository [#124](https://github.com/tuist/tuist/pull/124) by [@pepibumur](https://github.com/pepibumur).
- Focus command [#129](https://github.com/tuist/tuist/pull/129) by [@pepibumur](https://github.com/pepibumur).

### Fixed

- Snake-cased build settings keys [#107](https://github.com/tuist/tuist/pull/107) by [@pepibumur](https://github.com/pepibumur).

## 0.4.0

### Added

- Throw an error if a library target contains resources [#98](https://github.com/tuist/tuist/pull/98) by [@pepibumur](https://github.com/pepibumur).
- Playgrounds support [#103](https://github.com/tuist/tuist/pull/103) by [@pepibumur](https://github.com/pepibumur).
- Faster installation using bundled releases [#104](https://github.com/tuist/tuist/pull/104) by [@pepibumur](https://github.com/pepibumur).

### Changed

- Don't fail if a Carthage framework doesn't exist. Print a warning instead [#96](https://github.com/tuist/tuist/pull/96) by [@pepibumur](https://github.com/pepibumur).
- Missing file errors are printed together [#98](https://github.com/tuist/tuist/pull/98) by [@pepibumur](https://github.com/pepibumur).

## 0.3.0

### Added

- Homebrew formula https://github.com/tuist/tuist/commit/0ab1c6e109134337d4a5e074d77bd305520a935d by [@pepibumur](https://github.com/pepibumur).

## Changed

- Replaced ssh links with the https version of them [#91](https://github.com/tuist/tuist/pull/91) by [@pepibumur](https://github.com/pepibumur).

## Fixed

- `FRAMEWORK_SEARCH_PATHS` build setting not being set for precompiled frameworks dependencies [#87](https://github.com/tuist/tuist/pull/87) by [@pepibumur](https://github.com/pepibumur).

## 0.2.0

### Added

- Install command [#83](https://github.com/tuist/tuist/pull/83) by [@pepibumur](https://github.com/pepibumur).
- `--help-env` command to tuistenv by [@pepibumur](https://github.com/pepibumur).

### Fixed

- Fix missing target dependencies by [@pepibumur](https://github.com/pepibumur).

### Removed

- Internal deprecation warnings by [@pepibumur](https://github.com/pepibumur).

## 0.1.0

### Added

- Local command prints all the local versions if no argument is given [#79](https://github.com/tuist/tuist/pull/79) by [@pepibumur](https://github.com/pepibumur).
- Platform, product, path and name arguments to the init command [#64](https://github.com/tuist/tuist/pull/64) by [@pepibumur](https://github.com/pepibumur).
- Lint that `Info.plist` and `.entitlements` files are not copied into the target products [#65](https://github.com/tuist/tuist/pull/65) by [@pepibumur](https://github.com/pepibumur)
- Lint that there's only one resources build phase [#65](https://github.com/tuist/tuist/pull/65) by [@pepibumur](https://github.com/pepibumur).
- Command runner [#81](https://github.com/tuist/tuist/pull/81)/ by [@pepibumur](https://github.com/pepibumur).

### Added

- Sources, resources, headers and coreDataModels property to the `Target` model [#67](https://github.com/tuist/tuist/pull/67) by [@pepibumur](https://github.com/pepibumur).

### Changed

- `JSON` and `JSONConvertible` replaced with Swift's `Codable` conformance.

### Removed

- The scheme attribute from the `Project` model [#67](https://github.com/tuist/tuist/pull/67) by [@pepibumur](https://github.com/pepibumur).
- Build phases and build files [#67](https://github.com/tuist/tuist/pull/67) by [@pepibumur](https://github.com/pepibumur).<|MERGE_RESOLUTION|>--- conflicted
+++ resolved
@@ -4,17 +4,15 @@
 
 ## Next
 
-<<<<<<< HEAD
 ### Added
 
 - Add option to `Scaffolding` for copy folder with option `.directory(path: "destinationContainerFolder", sourcePath: "sourceFolder")`. [#2985](https://github.com/tuist/tuist/pull/2985) by [@santi-d](https://github.com/santi-d)
-=======
+
 ## 1.43.0 - Peroxide
 
 ### Added
 
 - Add Tasks [#2816](https://github.com/tuist/tuist/pull/2816) by [@fortmarek](https://github.com/fortmarek)
->>>>>>> 49761cbd
 
 ### Changed
 
