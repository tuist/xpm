--- conflicted
+++ resolved
@@ -11,11 +11,8 @@
 - Add Homebrew tap up https://github.com/tuist/tuist/pull/281 by @pepibumur
 - Create a Setup.swift file when running the init command https://github.com/tuist/tuist/pull/283 by @pepibumur
 - Update `tuistenv` when running `tuist update` https://github.com/tuist/tuist/pull/288 by @pepibumur.
-<<<<<<< HEAD
+- Allow linking of static products into dynamic frameworks https://github.com/tuist/tuist/pull/299 by @ollieatkinson
 - Workspace improvements https://github.com/tuist/tuist/pull/298 by @ollieatkinson & @kwridan.
-=======
-- Allow linking of static products into dynamic frameworks https://github.com/tuist/tuist/pull/299 by @ollieatkinson
->>>>>>> 2153c7da
 
 ### Removed
 
