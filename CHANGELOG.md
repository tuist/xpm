# Changelog

Please, check out guidelines: https://keepachangelog.com/en/1.0.0/

## Next version

### Added
- `DefaultSettings.none` to disable the generation of default build settings https://github.com/tuist/tuist/pull/395 by @pepibumur.
- Version information for tuistenv https://github.com/tuist/tuist/pull/399 by @ollieatkinson
- Add input & output paths for target action https://github.com/tuist/tuist/pull/353 by Rag0n

### Fixed

- Ensuring the correct default settings provider dependency is used https://github.com/tuist/tuist/pull/389 by @kwridan
- Fixing build settings repeated same value https://github.com/tuist/tuist/pull/391 @platonsi
- Duplicated files in the sources build phase when different glob patterns match the same files https://github.com/tuist/tuist/pull/388 by @pepibumur.
- Support `.d` source files https://github.com/tuist/tuist/pull/396 by @pepibumur.
- Codesign frameworks when copying during the embed phase https://github.com/tuist/tuist/pull/398 by @ollieatkinson
- 'tuist local' failed when trying to install from source https://github.com/tuist/tuist/pull/402 by @ollieatkinson
- Omitting unzip logs during installation https://github.com/tuist/tuist/pull/404 by @kwridan
<<<<<<< HEAD
- Ensure generated projects are stable https://github.com/tuist/tuist/pull/410 by @kwridan
=======
- Fix "The file couldn’t be saved." error https://github.com/tuist/tuist/pull/408 @marciniwanicki
>>>>>>> c44ef978

## 0.15.0

### Changed
- Introduce the `InfoPlist` file https://github.com/tuist/tuist/pull/373 by @pepibumur.
- Add `defaultSettings` option to `Settings` definition to control default settings generation https://github.com/tuist/tuist/pull/378 by @marciniwanicki

### Added

- Adding generate command timer https://github.com/tuist/tuist/pull/335 by @kwridan
- Support Scheme manifest with pre/post action https://github.com/tuist/tuist/pull/336 by @dangthaison91
- Support local Scheme (not shared) flag https://github.com/tuist/tuist/pull/341 by @dangthaison91
- Support for compiler flags https://github.com/tuist/tuist/pull/386 by @pepibumur.

### Fixed

- Fixing unstable diff (products and embedded frameworks) https://github.com/tuist/tuist/pull/357 by @marciniwanicki
- Set Code Sign On Copy to true for Embed Frameworks https://github.com/tuist/tuist/pull/333 by @dangthaison91
- Fixing files getting mistaken for folders https://github.com/tuist/tuist/pull/338 by @kwridan
- Updating init template to avoid warnings https://github.com/tuist/tuist/pull/339 by @kwridan 
- Fixing generation failures due to asset catalog & `**/*.png` glob patterns handling https://github.com/tuist/tuist/pull/346 by @kwridan 
- Supporting bundle target dependencies that reside in different projects (in `TuistGenerator`) https://github.com/tuist/tuist/pull/348 by @kwridan 
- Fixing header paths including folders and non-header files https://github.com/tuist/tuist/pull/356 by @kwridan
- Fix duplicate localized resource files https://github.com/tuist/tuist/pull/363 by @kwridan
- Update static dependency lint rule https://github.com/tuist/tuist/pull/360 by @kwridan
- Ensure resource bundles in other projects get built https://github.com/tuist/tuist/pull/374 by @kwridan 

## 0.14.0

### Changed

### Added

- Adding support for project additional files https://github.com/tuist/tuist/pull/314 by @kwridan
- Adding support for resource folder references https://github.com/tuist/tuist/pull/318 by @kwridan
- **Breaking** Swift 5 support https://github.com/tuist/tuist/pull/317 by @pepibumur.

### Fixed

- Ensuring target product names are consistent with Xcode https://github.com/tuist/tuist/pull/323 by @kwridan
- Ensuring generate works on additional disk volumes https://github.com/tuist/tuist/pull/327 by @kwridan
- Headers build phase should be put on top of Compile build phase https://github.com/tuist/tuist/pull/332 by @dangthaison91

## 0.13.0

### Added

- Add Homebrew tap up https://github.com/tuist/tuist/pull/281 by @pepibumur
- Create a Setup.swift file when running the init command https://github.com/tuist/tuist/pull/283 by @pepibumur
- Update `tuistenv` when running `tuist update` https://github.com/tuist/tuist/pull/288 by @pepibumur.
- Allow linking of static products into dynamic frameworks https://github.com/tuist/tuist/pull/299 by @ollieatkinson
- Workspace improvements https://github.com/tuist/tuist/pull/298 by @ollieatkinson & @kwridan.

### Removed

- **Breaking** Removed "-Project" shared scheme from being generated https://github.com/tuist/tuist/pull/303 by @ollieatkinson

### Fixed

- Fix duplicated embedded frameworks https://github.com/tuist/tuist/pull/280 by @pepibumur
- Fix manifest target linker errors https://github.com/tuist/tuist/pull/287 by @kwridan
- Build settings not being generated properly https://github.com/tuist/tuist/pull/282 by @pepibumur
- Fix `instance method nearly matches optional requirements` warning in generated `AppDelegate.swift` in iOS projects https://github.com/tuist/tuist/pull/291 by @BalestraPatrick
- Fix Header & Framework search paths override project or xcconfig settings https://github.com/tuist/tuist/pull/301 by @ollieatkinson
- Unit tests bundle for an app target compile & run https://github.com/tuist/tuist/pull/300 by @ollieatkinson
- `LIBRARY_SEARCH_PATHS` and `SWIFT_INCLUDE_PATHS` are now set https://github.com/tuist/tuist/pull/308 by @kwridan
- Fix Generation fails in the event an empty .xcworkspace directory exists https://github.com/tuist/tuist/pull/312 by @ollieatkinson

## 0.12.0

### Changed

- Rename manifest group to `Manifest` https://github.com/tuist/tuist/pull/227 by @pepibumur.
- Rename manifest target to `Project-Manifest` https://github.com/tuist/tuist/pull/227 by @pepibumur.
- Replace swiftlint with swiftformat https://github.com/tuist/tuist/pull/239 by @pepibumur.
- Bump xcodeproj version to 6.6.0 https://github.com/tuist/tuist/pull/248 by @pepibumur.
- Fix an issue with Xcode not being able to reload the projects when they are open https://github.com/tuist/tuist/pull/247
- Support array for `sources` and `resources` paths https://github.com/tuist/tuist/pull/201 by @dangthaison91

### Added

- Integration tests for `generate` command https://github.com/tuist/tuist/pull/208 by @marciniwanicki & @kwridan
- Frequently asked questions to the documentation https://github.com/tuist/tuist/pull/223/ by @pepibumur.
- Generate a scheme with all the project targets https://github.com/tuist/tuist/pull/226 by @pepibumur
- Documentation for contributors https://github.com/tuist/tuist/pull/229 by @pepibumur
- Support for Static Frameworks https://github.com/tuist/tuist/pull/194 @ollieatkinson

### Removed

- Up attribute from the `Project` model https://github.com/tuist/tuist/pull/228 by @pepibumur.
- Support for YAML and JSON formats as Project specifications https://github.com/tuist/tuist/pull/230 by @ollieatkinson

### Fixed

- Changed default value of SWIFT_VERSION to 4.2 @ollieatkinson
- Added fixture tests for ios app with static libraries @ollieatkinson
- Bundle id linting failing when the bundle id contains variables https://github.com/tuist/tuist/pull/252 by @pepibumur
- Include linked library and embed in any top level executable bundle https://github.com/tuist/tuist/pull/259 by @ollieatkinson

## 0.11.0

### Added

- **Breaking** Up can now be specified via `Setup.swift` https://github.com/tuist/tuist/issues/203 by @marciniwanicki & @kwridan
- Schemes generation https://github.com/tuist/tuist/pull/188 by @pepibumur.
- Environment variables per target https://github.com/tuist/tuist/pull/189 by @pepibumur.
- Danger warn that reminds contributors to update the docuementation https://github.com/tuist/tuist/pull/214 by @pepibumur
- Rubocop https://github.com/tuist/tuist/pull/216 by @pepibumur.
- Fail init command if the directory is not empty https://github.com/tuist/tuist/pull/218 by @pepibumur.
- Verify that the bundle identifier has only valid characters https://github.com/tuist/tuist/pull/219 by @pepibumur.
- Merge documentation from the documentation repository https://github.com/tuist/tuist/pull/222 by @pepibumur.
- Danger https://github.com/tuist/tuist/pull/186 by @pepibumur.

### Fixed

- Swiftlint style issues https://github.com/tuist/tuist/pull/213 by @pepibumur.
- Use environment tuist instead of the absolute path in the embed frameworks build phase https://github.com/tuist/tuist/pull/185 by @pepibumur.

### Deprecated

- JSON and YAML manifests https://github.com/tuist/tuist/pull/190 by @pepibumur.

## 0.10.2

### Fixed

- Processes not stopping after receiving an interruption signal https://github.com/tuist/tuist/pull/180 by @pepibumur.

## 0.10.1

### Changed

- Replace ReactiveTask with SwiftShell https://github.com/tuist/tuist/pull/179 by @pepibumur.

### Fixed

- Carthage up command not running when the `Cartfile.resolved` file doesn't exist https://github.com/tuist/tuist/pull/179 by @pepibumur.

## 0.10.0

### Fixed

- Don't generate the Playgrounds group if there are no playgrounds https://github.com/tuist/tuist/pull/177 by @pepibumur.

### Added

- Tuist up command https://github.com/tuist/tuist/pull/158 by @pepibumur.
- Support `.cpp` and `.c` source files https://github.com/tuist/tuist/pull/178 by @pepibumur.

## 0.9.0

### Added

- Acceptance tests https://github.com/tuist/tuist/pull/166 by @pepibumur.

### Fixed

- Files and groups sort order https://github.com/tuist/tuist/pull/164 by @pepibumur.

### Added

- Generate both, the `Debug` and `Release` configurations https://github.com/tuist/tuist/pull/165 by @pepibumur.

## 0.8.0

### Added

- Swift 4.2.1 compatibility by @pepibumur.

### Removed

- Module loader https://github.com/tuist/tuist/pull/150/files by @pepibumur.

### Added

- Geration of projects and workspaces in the `~/.tuist/DerivedProjects` directory https://github.com/tuist/tuist/pull/146 by pepibumur.

## 0.7.0

### Added

- Support for actions https://github.com/tuist/tuist/pull/136 by @pepibumur.

## 0.6.0

### Added

- Check that the local Swift version is compatible with the version that will be installed https://github.com/tuist/tuist/pull/134 by @pepibumur.

### Changed

- Bump xcodeproj to 6.0.0 https://github.com/tuist/tuist/pull/133 by @pepibumur.

### Removed

- Remove `tuistenv` from the repository https://github.com/tuist/tuist/pull/135 by @pepibumur.

## 0.5.0

### Added

- Support for JSON and Yaml manifests https://github.com/tuist/tuist/pull/110 by @pepibumur.
- Generate `.gitignore` file when running init command https://github.com/tuist/tuist/pull/118 by @pepibumur.
- Git ignore Xcode and macOS files that shouldn't be included on a git repository https://github.com/tuist/tuist/pull/124 by @pepibumur.
- Focus command https://github.com/tuist/tuist/pull/129 by @pepibumur.

### Fixed

- Snake-cased build settings keys https://github.com/tuist/tuist/pull/107 by @pepibumur.

## 0.4.0

### Added

- Throw an error if a library target contains resources https://github.com/tuist/tuist/pull/98 by @pepibumur.
- Playgrounds support https://github.com/tuist/tuist/pull/103 by @pepibumur.
- Faster installation using bundled releases https://github.com/tuist/tuist/pull/104 by @pepibumur.

### Changed

- Don't fail if a Carthage framework doesn't exist. Print a warning instead https://github.com/tuist/tuist/pull/96 by @pepibuymur
- Missing file errors are printed together https://github.com/tuist/tuist/pull/98 by @pepibumur.

## 0.3.0

### Added

- Homebrew formula https://github.com/tuist/tuist/commit/0ab1c6e109134337d4a5e074d77bd305520a935d by @pepibumur.

## Changed

- Replaced ssh links with the https version of them https://github.com/tuist/tuist/pull/91 by @pepibumur.

## Fixed

- `FRAMEWORK_SEARCH_PATHS` build setting not being set for precompiled frameworks dependencies https://github.com/tuist/tuist/pull/87 by @pepibumur.

## 0.2.0

### Added

- Install command https://github.com/tuist/tuist/pull/83 by @pepibumur.
- `--help-env` command to tuistenv by @pepibumur.

### Fixed

- Fix missing target dependencies by @pepibumur.

### Removed

- Internal deprecation warnings by @pepibumur.

## 0.1.0

### Added

- Local command prints all the local versions if no argument is given https://github.com/tuist/tuist/pull/79 by @pepibumur.
- Platform, product, path and name arguments to the init command https://github.com/tuist/tuist/pull/64 by @pepibumur.
- Lint that `Info.plist` and `.entitlements` files are not copied into the target products https://github.com/tuist/tuist/pull/65 by @pepibumur
- Lint that there's only one resources build phase https://github.com/tuist/tuist/pull/65 by @pepibumur.
- Command runner https://github.com/tuist/tuist/pull/81/ by @pepibumur.

### Added

- Sources, resources, headers and coreDataModels property to the `Target` model https://github.com/tuist/tuist/pull/67 by @pepibumur.

### Changed

- `JSON` and `JSONConvertible` replaced with Swift's `Codable` conformance.

### Removed

- The scheme attribute from the `Project` model https://github.com/tuist/tuist/pull/67 by @pepibumur.
- Build phases and build files https://github.com/tuist/tuist/pull/67 by @pepibumur.<|MERGE_RESOLUTION|>--- conflicted
+++ resolved
@@ -18,11 +18,8 @@
 - Codesign frameworks when copying during the embed phase https://github.com/tuist/tuist/pull/398 by @ollieatkinson
 - 'tuist local' failed when trying to install from source https://github.com/tuist/tuist/pull/402 by @ollieatkinson
 - Omitting unzip logs during installation https://github.com/tuist/tuist/pull/404 by @kwridan
-<<<<<<< HEAD
+- Fix "The file couldn’t be saved." error https://github.com/tuist/tuist/pull/408 @marciniwanicki
 - Ensure generated projects are stable https://github.com/tuist/tuist/pull/410 by @kwridan
-=======
-- Fix "The file couldn’t be saved." error https://github.com/tuist/tuist/pull/408 @marciniwanicki
->>>>>>> c44ef978
 
 ## 0.15.0
 
