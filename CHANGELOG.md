# Changelog

Please, check out guidelines: https://keepachangelog.com/en/1.0.0/

## Next version

## 0.15.0

### Added

- Adding generate command timer https://github.com/tuist/tuist/pull/335 by @kwridan
- Support Scheme manifest with pre/post action https://github.com/tuist/tuist/pull/336 by @dangthaison91
- Support local Scheme (not shared) flag https://github.com/tuist/tuist/pull/341 by @dangthaison91

### Removed

### Fixed

- Set Code Sign On Copy to true for Embed Frameworks https://github.com/tuist/tuist/pull/333 by @dangthaison91
- Fixing files getting mistaken for folders https://github.com/tuist/tuist/pull/338 by @kwridan
- Updating init template to avoid warnings https://github.com/tuist/tuist/pull/339 by @kwridan 
- Fixing generation failures due to asset catalog & `**/*.png` glob patterns handling https://github.com/tuist/tuist/pull/346 by @kwridan 
- Supporting bundle target dependencies that reside in different projects (in `TuistGenerator`) https://github.com/tuist/tuist/pull/348 by @kwridan 
- Fixing header paths including folders and non-header files https://github.com/tuist/tuist/pull/356 by @kwridan
<<<<<<< HEAD
- Update static dependency lint rule https://github.com/tuist/tuist/pull/360 by @kwridan
=======
- Fix duplicate localized resource files https://github.com/tuist/tuist/pull/363 by @kwridan
>>>>>>> c87a1cda

## 0.14.0

### Changed

### Added

- Adding support for project additional files https://github.com/tuist/tuist/pull/314 by @kwridan
- Adding support for resource folder references https://github.com/tuist/tuist/pull/318 by @kwridan
- **Breaking** Swift 5 support https://github.com/tuist/tuist/pull/317 by @pepibumur.

### Fixed

- Ensuring target product names are consistent with Xcode https://github.com/tuist/tuist/pull/323 by @kwridan
- Ensuring generate works on additional disk volumes https://github.com/tuist/tuist/pull/327 by @kwridan
- Headers build phase should be put on top of Compile build phase https://github.com/tuist/tuist/pull/332 by @dangthaison91

## 0.13.0

### Added

- Add Homebrew tap up https://github.com/tuist/tuist/pull/281 by @pepibumur
- Create a Setup.swift file when running the init command https://github.com/tuist/tuist/pull/283 by @pepibumur
- Update `tuistenv` when running `tuist update` https://github.com/tuist/tuist/pull/288 by @pepibumur.
- Allow linking of static products into dynamic frameworks https://github.com/tuist/tuist/pull/299 by @ollieatkinson
- Workspace improvements https://github.com/tuist/tuist/pull/298 by @ollieatkinson & @kwridan.

### Removed

- **Breaking** Removed "-Project" shared scheme from being generated https://github.com/tuist/tuist/pull/303 by @ollieatkinson

### Fixed

- Fix duplicated embedded frameworks https://github.com/tuist/tuist/pull/280 by @pepibumur
- Fix manifest target linker errors https://github.com/tuist/tuist/pull/287 by @kwridan
- Build settings not being generated properly https://github.com/tuist/tuist/pull/282 by @pepibumur
- Fix `instance method nearly matches optional requirements` warning in generated `AppDelegate.swift` in iOS projects https://github.com/tuist/tuist/pull/291 by @BalestraPatrick
- Fix Header & Framework search paths override project or xcconfig settings https://github.com/tuist/tuist/pull/301 by @ollieatkinson
- Unit tests bundle for an app target compile & run https://github.com/tuist/tuist/pull/300 by @ollieatkinson
- `LIBRARY_SEARCH_PATHS` and `SWIFT_INCLUDE_PATHS` are now set https://github.com/tuist/tuist/pull/308 by @kwridan
- Fix Generation fails in the event an empty .xcworkspace directory exists https://github.com/tuist/tuist/pull/312 by @ollieatkinson

## 0.12.0

### Changed

- Rename manifest group to `Manifest` https://github.com/tuist/tuist/pull/227 by @pepibumur.
- Rename manifest target to `Project-Manifest` https://github.com/tuist/tuist/pull/227 by @pepibumur.
- Replace swiftlint with swiftformat https://github.com/tuist/tuist/pull/239 by @pepibumur.
- Bump xcodeproj version to 6.6.0 https://github.com/tuist/tuist/pull/248 by @pepibumur.
- Fix an issue with Xcode not being able to reload the projects when they are open https://github.com/tuist/tuist/pull/247
- Support array for `sources` and `resources` paths https://github.com/tuist/tuist/pull/201 by @dangthaison91

### Added

- Integration tests for `generate` command https://github.com/tuist/tuist/pull/208 by @marciniwanicki & @kwridan
- Frequently asked questions to the documentation https://github.com/tuist/tuist/pull/223/ by @pepibumur.
- Generate a scheme with all the project targets https://github.com/tuist/tuist/pull/226 by @pepibumur
- Documentation for contributors https://github.com/tuist/tuist/pull/229 by @pepibumur
- Support for Static Frameworks https://github.com/tuist/tuist/pull/194 @ollieatkinson

### Removed

- Up attribute from the `Project` model https://github.com/tuist/tuist/pull/228 by @pepibumur.
- Support for YAML and JSON formats as Project specifications https://github.com/tuist/tuist/pull/230 by @ollieatkinson

### Fixed

- Changed default value of SWIFT_VERSION to 4.2 @ollieatkinson
- Added fixture tests for ios app with static libraries @ollieatkinson
- Bundle id linting failing when the bundle id contains variables https://github.com/tuist/tuist/pull/252 by @pepibumur
- Include linked library and embed in any top level executable bundle https://github.com/tuist/tuist/pull/259 by @ollieatkinson

## 0.11.0

### Added

- **Breaking** Up can now be specified via `Setup.swift` https://github.com/tuist/tuist/issues/203 by @marciniwanicki & @kwridan
- Schemes generation https://github.com/tuist/tuist/pull/188 by @pepibumur.
- Environment variables per target https://github.com/tuist/tuist/pull/189 by @pepibumur.
- Danger warn that reminds contributors to update the docuementation https://github.com/tuist/tuist/pull/214 by @pepibumur
- Rubocop https://github.com/tuist/tuist/pull/216 by @pepibumur.
- Fail init command if the directory is not empty https://github.com/tuist/tuist/pull/218 by @pepibumur.
- Verify that the bundle identifier has only valid characters https://github.com/tuist/tuist/pull/219 by @pepibumur.
- Merge documentation from the documentation repository https://github.com/tuist/tuist/pull/222 by @pepibumur.
- Danger https://github.com/tuist/tuist/pull/186 by @pepibumur.

### Fixed

- Swiftlint style issues https://github.com/tuist/tuist/pull/213 by @pepibumur.
- Use environment tuist instead of the absolute path in the embed frameworks build phase https://github.com/tuist/tuist/pull/185 by @pepibumur.

### Deprecated

- JSON and YAML manifests https://github.com/tuist/tuist/pull/190 by @pepibumur.

## 0.10.2

### Fixed

- Processes not stopping after receiving an interruption signal https://github.com/tuist/tuist/pull/180 by @pepibumur.

## 0.10.1

### Changed

- Replace ReactiveTask with SwiftShell https://github.com/tuist/tuist/pull/179 by @pepibumur.

### Fixed

- Carthage up command not running when the `Cartfile.resolved` file doesn't exist https://github.com/tuist/tuist/pull/179 by @pepibumur.

## 0.10.0

### Fixed

- Don't generate the Playgrounds group if there are no playgrounds https://github.com/tuist/tuist/pull/177 by @pepibumur.

### Added

- Tuist up command https://github.com/tuist/tuist/pull/158 by @pepibumur.
- Support `.cpp` and `.c` source files https://github.com/tuist/tuist/pull/178 by @pepibumur.

## 0.9.0

### Added

- Acceptance tests https://github.com/tuist/tuist/pull/166 by @pepibumur.

### Fixed

- Files and groups sort order https://github.com/tuist/tuist/pull/164 by @pepibumur.

### Added

- Generate both, the `Debug` and `Release` configurations https://github.com/tuist/tuist/pull/165 by @pepibumur.

## 0.8.0

### Added

- Swift 4.2.1 compatibility by @pepibumur.

### Removed

- Module loader https://github.com/tuist/tuist/pull/150/files by @pepibumur.

### Added

- Geration of projects and workspaces in the `~/.tuist/DerivedProjects` directory https://github.com/tuist/tuist/pull/146 by pepibumur.

## 0.7.0

### Added

- Support for actions https://github.com/tuist/tuist/pull/136 by @pepibumur.

## 0.6.0

### Added

- Check that the local Swift version is compatible with the version that will be installed https://github.com/tuist/tuist/pull/134 by @pepibumur.

### Changed

- Bump xcodeproj to 6.0.0 https://github.com/tuist/tuist/pull/133 by @pepibumur.

### Removed

- Remove `tuistenv` from the repository https://github.com/tuist/tuist/pull/135 by @pepibumur.

## 0.5.0

### Added

- Support for JSON and Yaml manifests https://github.com/tuist/tuist/pull/110 by @pepibumur.
- Generate `.gitignore` file when running init command https://github.com/tuist/tuist/pull/118 by @pepibumur.
- Git ignore Xcode and macOS files that shouldn't be included on a git repository https://github.com/tuist/tuist/pull/124 by @pepibumur.
- Focus command https://github.com/tuist/tuist/pull/129 by @pepibumur.

### Fixed

- Snake-cased build settings keys https://github.com/tuist/tuist/pull/107 by @pepibumur.

## 0.4.0

### Added

- Throw an error if a library target contains resources https://github.com/tuist/tuist/pull/98 by @pepibumur.
- Playgrounds support https://github.com/tuist/tuist/pull/103 by @pepibumur.
- Faster installation using bundled releases https://github.com/tuist/tuist/pull/104 by @pepibumur.

### Changed

- Don't fail if a Carthage framework doesn't exist. Print a warning instead https://github.com/tuist/tuist/pull/96 by @pepibuymur
- Missing file errors are printed together https://github.com/tuist/tuist/pull/98 by @pepibumur.

## 0.3.0

### Added

- Homebrew formula https://github.com/tuist/tuist/commit/0ab1c6e109134337d4a5e074d77bd305520a935d by @pepibumur.

## Changed

- Replaced ssh links with the https version of them https://github.com/tuist/tuist/pull/91 by @pepibumur.

## Fixed

- `FRAMEWORK_SEARCH_PATHS` build setting not being set for precompiled frameworks dependencies https://github.com/tuist/tuist/pull/87 by @pepibumur.

## 0.2.0

### Added

- Install command https://github.com/tuist/tuist/pull/83 by @pepibumur.
- `--help-env` command to tuistenv by @pepibumur.

### Fixed

- Fix missing target dependencies by @pepibumur.

### Removed

- Internal deprecation warnings by @pepibumur.

## 0.1.0

### Added

- Local command prints all the local versions if no argument is given https://github.com/tuist/tuist/pull/79 by @pepibumur.
- Platform, product, path and name arguments to the init command https://github.com/tuist/tuist/pull/64 by @pepibumur.
- Lint that `Info.plist` and `.entitlements` files are not copied into the target products https://github.com/tuist/tuist/pull/65 by @pepibumur
- Lint that there's only one resources build phase https://github.com/tuist/tuist/pull/65 by @pepibumur.
- Command runner https://github.com/tuist/tuist/pull/81/ by @pepibumur.

### Added

- Sources, resources, headers and coreDataModels property to the `Target` model https://github.com/tuist/tuist/pull/67 by @pepibumur.

### Changed

- `JSON` and `JSONConvertible` replaced with Swift's `Codable` conformance.

### Removed

- The scheme attribute from the `Project` model https://github.com/tuist/tuist/pull/67 by @pepibumur.
- Build phases and build files https://github.com/tuist/tuist/pull/67 by @pepibumur.<|MERGE_RESOLUTION|>--- conflicted
+++ resolved
@@ -22,11 +22,8 @@
 - Fixing generation failures due to asset catalog & `**/*.png` glob patterns handling https://github.com/tuist/tuist/pull/346 by @kwridan 
 - Supporting bundle target dependencies that reside in different projects (in `TuistGenerator`) https://github.com/tuist/tuist/pull/348 by @kwridan 
 - Fixing header paths including folders and non-header files https://github.com/tuist/tuist/pull/356 by @kwridan
-<<<<<<< HEAD
+- Fix duplicate localized resource files https://github.com/tuist/tuist/pull/363 by @kwridan
 - Update static dependency lint rule https://github.com/tuist/tuist/pull/360 by @kwridan
-=======
-- Fix duplicate localized resource files https://github.com/tuist/tuist/pull/363 by @kwridan
->>>>>>> c87a1cda
 
 ## 0.14.0
 
