--- conflicted
+++ resolved
@@ -9,11 +9,8 @@
 ### Added
 
 - Adding support for project additional files https://github.com/tuist/tuist/pull/314 by @kwridan
-<<<<<<< HEAD
+- Adding support for resource folder references https://github.com/tuist/tuist/pull/318 by @kwridan
 - **Breaking** Swift 5 support https://github.com/tuist/tuist/pull/317 by @pepibumur.
-=======
-- Adding support for resource folder references https://github.com/tuist/tuist/pull/318 by @kwridan
->>>>>>> 28a879b7
 
 ### Removed
 
