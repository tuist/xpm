--- conflicted
+++ resolved
@@ -17,11 +17,9 @@
 - `tuist edit` command https://github.com/tuist/tuist/pull/703 by @pepibumur.
 - Support interpolating formatted strings in the printer https://github.com/tuist/tuist/pull/726 by @pepibumur.
 - Support for paths relative to root https://github.com/tuist/tuist/pull/727 by @pepibumur.
-<<<<<<< HEAD
+- Replace `Sheme.testAction.targets` type from `String` to `TestableTarget` is a description of target that adds to the `TestAction`, you can specify execution tests parallelizable, random execution order or skip tests https://github.com/tuist/tuist/pull/728 by @rowwingman.
 - Make scheme generation methods more generic by @adamkhazi @kwridan.
-=======
-- Replace `Sheme.testAction.targets` type from `String` to `TestableTarget` is a description of target that adds to the `TestAction`, you can specify execution tests parallelizable, random execution order or skip tests https://github.com/tuist/tuist/pull/728 by @rowwingman.
->>>>>>> 8729b5e2
+
 
 ## 0.19.0
 
