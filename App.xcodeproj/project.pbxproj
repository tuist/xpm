// !$*UTF8*$!
{
	archiveVersion = 1;
	classes = {
	};
	objectVersion = 48;
	objects = {

/* Begin PBXBuildFile section */
		3D4C0B3920A6428A003D09B0 /* xcodeproj.framework in Frameworks */ = {isa = PBXBuildFile; fileRef = 3D4C0B3820A6428A003D09B0 /* xcodeproj.framework */; };
		3D4C0B3A20A64293003D09B0 /* xcodeproj.framework in Embed Frameworks */ = {isa = PBXBuildFile; fileRef = 3D4C0B3820A6428A003D09B0 /* xcodeproj.framework */; settings = {ATTRIBUTES = (CodeSignOnCopy, RemoveHeadersOnCopy, ); }; };
		3D4C0B3B20A6429D003D09B0 /* xcodeproj.framework in Embed Frameworks */ = {isa = PBXBuildFile; fileRef = 3D4C0B3820A6428A003D09B0 /* xcodeproj.framework */; settings = {ATTRIBUTES = (CodeSignOnCopy, RemoveHeadersOnCopy, ); }; };
		3D4C0B8820A6507B003D09B0 /* ConfigGenerator.swift in Sources */ = {isa = PBXBuildFile; fileRef = 3D4C0B8720A6507B003D09B0 /* ConfigGenerator.swift */; };
		3D4C0B9C20A6C470003D09B0 /* FileGenerator.swift in Sources */ = {isa = PBXBuildFile; fileRef = 3D4C0B9B20A6C470003D09B0 /* FileGenerator.swift */; };
		3D4C0BA220A6ED37003D09B0 /* CommandCheck.swift in Sources */ = {isa = PBXBuildFile; fileRef = 3D4C0BA120A6ED37003D09B0 /* CommandCheck.swift */; };
		3D7E6C6220AC79DD00360C02 /* ProjectFileElementsTests.swift in Sources */ = {isa = PBXBuildFile; fileRef = 3D7E6C6120AC79DD00360C02 /* ProjectFileElementsTests.swift */; };
		3D7E6CDF20AEC69F00360C02 /* BuildPhaseGenerator.swift in Sources */ = {isa = PBXBuildFile; fileRef = 3D7E6CDE20AEC69F00360C02 /* BuildPhaseGenerator.swift */; };
		3D7E6CE120AECC9B00360C02 /* BuildPhaseGeneratorTests.swift in Sources */ = {isa = PBXBuildFile; fileRef = 3D7E6CE020AECC9B00360C02 /* BuildPhaseGeneratorTests.swift */; };
		3D7E6CE320AED84600360C02 /* ArgumentParserError+FatalError.swift in Sources */ = {isa = PBXBuildFile; fileRef = 3D7E6CE220AED84600360C02 /* ArgumentParserError+FatalError.swift */; };
		3D92B77B20A818CD006711E5 /* CommandCheckTests.swift in Sources */ = {isa = PBXBuildFile; fileRef = 3D4C0BA320A81828003D09B0 /* CommandCheckTests.swift */; };
		3D92B77D20A821A6006711E5 /* MockCommandCheck.swift in Sources */ = {isa = PBXBuildFile; fileRef = 3D92B77C20A821A6006711E5 /* MockCommandCheck.swift */; };
		3D92B78020A823FF006711E5 /* NSError+TestData.swift in Sources */ = {isa = PBXBuildFile; fileRef = 3D92B77F20A823FF006711E5 /* NSError+TestData.swift */; };
		3D92B78E20A8298F006711E5 /* ConfigGeneratorTests.swift in Sources */ = {isa = PBXBuildFile; fileRef = 3D92B78D20A8298F006711E5 /* ConfigGeneratorTests.swift */; };
		3D92B79120A82A82006711E5 /* Graph+TestData.swift in Sources */ = {isa = PBXBuildFile; fileRef = 3D92B79020A82A82006711E5 /* Graph+TestData.swift */; };
		3D92B79320A83BC3006711E5 /* ProjectGroups.swift in Sources */ = {isa = PBXBuildFile; fileRef = 3D92B79220A83BC3006711E5 /* ProjectGroups.swift */; };
		3D92B7E720A84888006711E5 /* ProjectGroupsTests.swift in Sources */ = {isa = PBXBuildFile; fileRef = 3D92B7E620A84888006711E5 /* ProjectGroupsTests.swift */; };
		3D92B7E920A857D9006711E5 /* GenerationOptions.swift in Sources */ = {isa = PBXBuildFile; fileRef = 3D92B7E820A857D9006711E5 /* GenerationOptions.swift */; };
		3D92B80520AABC3A006711E5 /* GenerateCommandTests.swift in Sources */ = {isa = PBXBuildFile; fileRef = 3D92B80320AABC3A006711E5 /* GenerateCommandTests.swift */; };
		3D92B80720AABE55006711E5 /* MockGraphLoader.swift in Sources */ = {isa = PBXBuildFile; fileRef = 3D92B80620AABE55006711E5 /* MockGraphLoader.swift */; };
		3D92B80920AABEC7006711E5 /* MockWorkspaceGenerator.swift in Sources */ = {isa = PBXBuildFile; fileRef = 3D92B80820AABEC7006711E5 /* MockWorkspaceGenerator.swift */; };
		3D92B80B20AAFC2D006711E5 /* ProjectFileElements.swift in Sources */ = {isa = PBXBuildFile; fileRef = 3D92B80A20AAFC2D006711E5 /* ProjectFileElements.swift */; };
		66F6DC2FC19AB1F6D332D8E8 /* ArgumentParserResult+TestData.swift in Sources */ = {isa = PBXBuildFile; fileRef = 66F6D37333CBFF51EA0098DD /* ArgumentParserResult+TestData.swift */; };
		879E6B7320B2B0E1006AA410 /* MockUserInputRequester.swift in Sources */ = {isa = PBXBuildFile; fileRef = 879E6B7220B2B0E1006AA410 /* MockUserInputRequester.swift */; };
		B9013DD5206FEEDF007B1A34 /* Sparkle.framework in Frameworks */ = {isa = PBXBuildFile; fileRef = B9013DD4206FEEDF007B1A34 /* Sparkle.framework */; };
		B9013DD6206FEEEA007B1A34 /* Sparkle.framework in Embed Frameworks */ = {isa = PBXBuildFile; fileRef = B9013DD4206FEEDF007B1A34 /* Sparkle.framework */; settings = {ATTRIBUTES = (CodeSignOnCopy, RemoveHeadersOnCopy, ); }; };
		B9013DD7206FEEEF007B1A34 /* Sparkle.framework in Embed Frameworks */ = {isa = PBXBuildFile; fileRef = B9013DD4206FEEDF007B1A34 /* Sparkle.framework */; settings = {ATTRIBUTES = (CodeSignOnCopy, RemoveHeadersOnCopy, ); }; };
		B9013DD8206FF40B007B1A34 /* dsa_pub.pem in Resources */ = {isa = PBXBuildFile; fileRef = B9FB9CF22066B71700F13FFA /* dsa_pub.pem */; };
		B9157D5320A24B4300C2EEBA /* VersionCommandTests.swift in Sources */ = {isa = PBXBuildFile; fileRef = B9157D5220A24B4300C2EEBA /* VersionCommandTests.swift */; };
		B915ED232063AFBC004B6630 /* xpmKit.framework in Frameworks */ = {isa = PBXBuildFile; fileRef = B915ED1A2063AFBC004B6630 /* xpmKit.framework */; };
		B915ED2F2063AFBD004B6630 /* xpmKit.framework in Frameworks */ = {isa = PBXBuildFile; fileRef = B915ED1A2063AFBC004B6630 /* xpmKit.framework */; };
		B915ED392063B03C004B6630 /* main.swift in Sources */ = {isa = PBXBuildFile; fileRef = B915ED382063B03C004B6630 /* main.swift */; };
		B91834BF207CBCE6008935B4 /* ProjectDescription.framework in Frameworks */ = {isa = PBXBuildFile; fileRef = B91834BE207CBCE6008935B4 /* ProjectDescription.framework */; };
		B91834C0207CBCFE008935B4 /* ProjectDescription.framework in Embed Frameworks */ = {isa = PBXBuildFile; fileRef = B91834BE207CBCE6008935B4 /* ProjectDescription.framework */; settings = {ATTRIBUTES = (CodeSignOnCopy, RemoveHeadersOnCopy, ); }; };
		B918A2312093680600E64FBE /* MockErrorHandler.swift in Sources */ = {isa = PBXBuildFile; fileRef = B918A2302093680600E64FBE /* MockErrorHandler.swift */; };
		B919C5C420B46D010041162E /* TargetGeneratorTests.swift in Sources */ = {isa = PBXBuildFile; fileRef = B919C5C320B46D010041162E /* TargetGeneratorTests.swift */; };
		B91FF331206AB4E6005EA520 /* xpm in Copy CLIs */ = {isa = PBXBuildFile; fileRef = B915ECF6206395DA004B6630 /* xpm */; settings = {ATTRIBUTES = (CodeSignOnCopy, ); }; };
		B92122BD20AF372F009C4691 /* CreateIssueCommand.swift in Sources */ = {isa = PBXBuildFile; fileRef = B92122BC20AF372F009C4691 /* CreateIssueCommand.swift */; };
		B92122D820AF3951009C4691 /* CreateIssueCommandTests.swift in Sources */ = {isa = PBXBuildFile; fileRef = B92122D720AF3951009C4691 /* CreateIssueCommandTests.swift */; };
		B92A13FA20B03CB2007C9D88 /* BuildFileTests.swift in Sources */ = {isa = PBXBuildFile; fileRef = B92A13F920B03CB2007C9D88 /* BuildFileTests.swift */; };
		B92BF9FE2075608B00EE4EBD /* Data+TestData.swift in Sources */ = {isa = PBXBuildFile; fileRef = B92BF9FD2075608B00EE4EBD /* Data+TestData.swift */; };
		B94C7FC12062B8A8009BF596 /* Assets.xcassets in Resources */ = {isa = PBXBuildFile; fileRef = B94C7FB72062B8A7009BF596 /* Assets.xcassets */; };
		B94C7FC22062B8A8009BF596 /* MainMenu.xib in Resources */ = {isa = PBXBuildFile; fileRef = B94C7FB82062B8A7009BF596 /* MainMenu.xib */; };
		B94C7FC62062B8A8009BF596 /* AppDelegate.swift in Sources */ = {isa = PBXBuildFile; fileRef = B94C7FC02062B8A8009BF596 /* AppDelegate.swift */; };
		B9553DEA2090690000050311 /* Shell.swift in Sources */ = {isa = PBXBuildFile; fileRef = B9553DE92090690000050311 /* Shell.swift */; };
		B9553DEC2090F62C00050311 /* GraphNodeTests.swift in Sources */ = {isa = PBXBuildFile; fileRef = B9553DEB2090F62C00050311 /* GraphNodeTests.swift */; };
		B9553DEF2090F6EC00050311 /* MockShell.swift in Sources */ = {isa = PBXBuildFile; fileRef = B9553DED2090F6AE00050311 /* MockShell.swift */; };
		B9553DF12092181500050311 /* Context.swift in Sources */ = {isa = PBXBuildFile; fileRef = B9553DF02092181500050311 /* Context.swift */; };
		B9553DF320921AF300050311 /* ResourceLocator.swift in Sources */ = {isa = PBXBuildFile; fileRef = B9553DF220921AF300050311 /* ResourceLocator.swift */; };
		B9553DF5209228EB00050311 /* MockRersourceLocator.swift in Sources */ = {isa = PBXBuildFile; fileRef = B9553DF4209228EB00050311 /* MockRersourceLocator.swift */; };
		B95895F3208A2ACF00F00ACF /* ProjectGenerator.swift in Sources */ = {isa = PBXBuildFile; fileRef = B95895F2208A2ACF00F00ACF /* ProjectGenerator.swift */; };
		B95895F5208A2ADB00F00ACF /* GeneratorContext.swift in Sources */ = {isa = PBXBuildFile; fileRef = B95895F4208A2ADB00F00ACF /* GeneratorContext.swift */; };
		B95895F9208A2B7C00F00ACF /* TargetGenerator.swift in Sources */ = {isa = PBXBuildFile; fileRef = B95895F8208A2B7C00F00ACF /* TargetGenerator.swift */; };
		B95895FB208A2FFB00F00ACF /* WorkspaceGenerator.swift in Sources */ = {isa = PBXBuildFile; fileRef = B95895FA208A2FFB00F00ACF /* WorkspaceGenerator.swift */; };
		B95895FD208A361D00F00ACF /* GraphLoadingErrorTests.swift in Sources */ = {isa = PBXBuildFile; fileRef = B95895FC208A361D00F00ACF /* GraphLoadingErrorTests.swift */; };
		B9589600208A37B700F00ACF /* GraphJSONInitiatable.swift in Sources */ = {isa = PBXBuildFile; fileRef = B95895FE208A37B300F00ACF /* GraphJSONInitiatable.swift */; };
		B9589602208A3CBA00F00ACF /* PlatformTests.swift in Sources */ = {isa = PBXBuildFile; fileRef = B9589601208A3CBA00F00ACF /* PlatformTests.swift */; };
		B9589604208A405D00F00ACF /* ProductTests .swift in Sources */ = {isa = PBXBuildFile; fileRef = B9589603208A405D00F00ACF /* ProductTests .swift */; };
		B9589607208B4E4700F00ACF /* WorkspaceGeneratorTests.swift in Sources */ = {isa = PBXBuildFile; fileRef = B9589606208B4E4700F00ACF /* WorkspaceGeneratorTests.swift */; };
		B9589609208B4E8E00F00ACF /* MockProjectGenerator.swift in Sources */ = {isa = PBXBuildFile; fileRef = B9589608208B4E8E00F00ACF /* MockProjectGenerator.swift */; };
		B958960B208B578700F00ACF /* GraphCircularDetector.swift in Sources */ = {isa = PBXBuildFile; fileRef = B958960A208B578700F00ACF /* GraphCircularDetector.swift */; };
		B958960D208B607400F00ACF /* GraphCircularDetectorTests.swift in Sources */ = {isa = PBXBuildFile; fileRef = B958960C208B607400F00ACF /* GraphCircularDetectorTests.swift */; };
		B97DDE9C20B448250052EB48 /* GraphTests.swift in Sources */ = {isa = PBXBuildFile; fileRef = B97DDE9B20B448250052EB48 /* GraphTests.swift */; };
		B986BFED20BFD6910083BAB4 /* LinkGenerator.swift in Sources */ = {isa = PBXBuildFile; fileRef = B986BFEC20BFD6910083BAB4 /* LinkGenerator.swift */; };
		B99D5D4420B5C8A400249856 /* GraphModuleLoader.swift in Sources */ = {isa = PBXBuildFile; fileRef = B99D5D4320B5C8A400249856 /* GraphModuleLoader.swift */; };
		B99D5D4620B6878400249856 /* MockGraphModuleLoader.swift in Sources */ = {isa = PBXBuildFile; fileRef = B99D5D4520B6878400249856 /* MockGraphModuleLoader.swift */; };
		B99D5D4820B6C87B00249856 /* GraphModuleLoaderTests.swift in Sources */ = {isa = PBXBuildFile; fileRef = B99D5D4720B6C87B00249856 /* GraphModuleLoaderTests.swift */; };
		B99D5D4A20B847FC00249856 /* FileAggregator.swift in Sources */ = {isa = PBXBuildFile; fileRef = B99D5D4920B847FC00249856 /* FileAggregator.swift */; };
		B99D5D4C20B85A1400249856 /* FileAggregatorTests.swift in Sources */ = {isa = PBXBuildFile; fileRef = B99D5D4B20B85A1400249856 /* FileAggregatorTests.swift */; };
		B9A9EDE820C062CD00648396 /* XcodeBuild.swift in Sources */ = {isa = PBXBuildFile; fileRef = B9A9EDE520C062CD00648396 /* XcodeBuild.swift */; };
		B9A9EDE920C062CD00648396 /* Embeddable.swift in Sources */ = {isa = PBXBuildFile; fileRef = B9A9EDE620C062CD00648396 /* Embeddable.swift */; };
		B9A9EDEA20C062CD00648396 /* FrameworkEmbedder.swift in Sources */ = {isa = PBXBuildFile; fileRef = B9A9EDE720C062CD00648396 /* FrameworkEmbedder.swift */; };
		B9A9EDF220C0638A00648396 /* main.swift in Sources */ = {isa = PBXBuildFile; fileRef = B9A9EDF120C0638A00648396 /* main.swift */; };
		B9A9EDF820C063D600648396 /* xpmKit.framework in Frameworks */ = {isa = PBXBuildFile; fileRef = B915ED1A2063AFBC004B6630 /* xpmKit.framework */; };
		B9A9EDF920C063EC00648396 /* xpm-embed in Copy CLIs */ = {isa = PBXBuildFile; fileRef = B9A9EDEF20C0638A00648396 /* xpm-embed */; settings = {ATTRIBUTES = (CodeSignOnCopy, ); }; };
		B9B593C5209C121000C59DA2 /* Sentry.framework in Frameworks */ = {isa = PBXBuildFile; fileRef = B9B593C4209C121000C59DA2 /* Sentry.framework */; };
		B9B593C7209C13BE00C59DA2 /* ErrorHandler.swift in Sources */ = {isa = PBXBuildFile; fileRef = B9B593C6209C13BE00C59DA2 /* ErrorHandler.swift */; };
		B9B593C8209C13CB00C59DA2 /* Sentry.framework in Embed Frameworks */ = {isa = PBXBuildFile; fileRef = B9B593C4209C121000C59DA2 /* Sentry.framework */; settings = {ATTRIBUTES = (CodeSignOnCopy, RemoveHeadersOnCopy, ); }; };
		B9B593C9209C13D100C59DA2 /* Sentry.framework in Embed Frameworks */ = {isa = PBXBuildFile; fileRef = B9B593C4209C121000C59DA2 /* Sentry.framework */; settings = {ATTRIBUTES = (CodeSignOnCopy, RemoveHeadersOnCopy, ); }; };
		B9B5943B209C176C00C59DA2 /* ErrorHandlerTests.swift in Sources */ = {isa = PBXBuildFile; fileRef = B9B59439209C176600C59DA2 /* ErrorHandlerTests.swift */; };
		B9B59443209F5E2100C59DA2 /* VersionCommand.swift in Sources */ = {isa = PBXBuildFile; fileRef = B9B59442209F5E2100C59DA2 /* VersionCommand.swift */; };
		B9B6299F20864E2300EE9E07 /* Constants.swift in Sources */ = {isa = PBXBuildFile; fileRef = B9B6299D20864E2300EE9E07 /* Constants.swift */; };
		B9B629A920864E3A00EE9E07 /* Logger.swift in Sources */ = {isa = PBXBuildFile; fileRef = B9B629A220864E3A00EE9E07 /* Logger.swift */; };
		B9B629AB20864E3A00EE9E07 /* Printer.swift in Sources */ = {isa = PBXBuildFile; fileRef = B9B629A420864E3A00EE9E07 /* Printer.swift */; };
		B9B629AC20864E3A00EE9E07 /* FileHandler.swift in Sources */ = {isa = PBXBuildFile; fileRef = B9B629A520864E3A00EE9E07 /* FileHandler.swift */; };
		B9B629AF20864E3A00EE9E07 /* Signals.swift in Sources */ = {isa = PBXBuildFile; fileRef = B9B629A820864E3A00EE9E07 /* Signals.swift */; };
		B9B629B420864E4700EE9E07 /* SPUUpdater+CommandLine.swift in Sources */ = {isa = PBXBuildFile; fileRef = B9B629B120864E4700EE9E07 /* SPUUpdater+CommandLine.swift */; };
		B9B629B520864E4700EE9E07 /* UpdateController.swift in Sources */ = {isa = PBXBuildFile; fileRef = B9B629B220864E4700EE9E07 /* UpdateController.swift */; };
		B9B629B620864E4700EE9E07 /* SPUStandardUpdaterController+App.swift in Sources */ = {isa = PBXBuildFile; fileRef = B9B629B320864E4700EE9E07 /* SPUStandardUpdaterController+App.swift */; };
		B9B629B920864E5400EE9E07 /* XcodeRepresentable.swift in Sources */ = {isa = PBXBuildFile; fileRef = B9B629B820864E5400EE9E07 /* XcodeRepresentable.swift */; };
		B9B629BC20864E7000EE9E07 /* String+Error.swift in Sources */ = {isa = PBXBuildFile; fileRef = B9B629BB20864E7000EE9E07 /* String+Error.swift */; };
		B9B629C020864E7D00EE9E07 /* UpdateCommand.swift in Sources */ = {isa = PBXBuildFile; fileRef = B9B629BE20864E7D00EE9E07 /* UpdateCommand.swift */; };
		B9B629C120864E7D00EE9E07 /* DumpCommand.swift in Sources */ = {isa = PBXBuildFile; fileRef = B9B629BF20864E7D00EE9E07 /* DumpCommand.swift */; };
		B9B629CE20864E9800EE9E07 /* BuildConfiguration.swift in Sources */ = {isa = PBXBuildFile; fileRef = B9B629C320864E9800EE9E07 /* BuildConfiguration.swift */; };
		B9BF673420C58B5500B0E7A1 /* LinkGeneratorTests.swift in Sources */ = {isa = PBXBuildFile; fileRef = B9BF673320C58B5500B0E7A1 /* LinkGeneratorTests.swift */; };
		B9C1B10720C1A66900E897FB /* EmbeddableTests.swift in Sources */ = {isa = PBXBuildFile; fileRef = B9C1B10620C1A66900E897FB /* EmbeddableTests.swift */; };
		B9C1B10920C28A9E00E897FB /* FrameworkEmbedderTests.swift in Sources */ = {isa = PBXBuildFile; fileRef = B9C1B10820C28A9E00E897FB /* FrameworkEmbedderTests.swift */; };
		B9E2DC9420872B190061DF86 /* BuildConfigurationTests.swift in Sources */ = {isa = PBXBuildFile; fileRef = B9287D0520808FFF002DEFEE /* BuildConfigurationTests.swift */; };
		B9E2DC9520872B300061DF86 /* MockUpdateController.swift in Sources */ = {isa = PBXBuildFile; fileRef = B92BF8152073E66200EE4EBD /* MockUpdateController.swift */; };
		B9E2DC9620872B3A0061DF86 /* MockGraphLoaderCache.swift in Sources */ = {isa = PBXBuildFile; fileRef = B92BF9F0207559E600EE4EBD /* MockGraphLoaderCache.swift */; };
		B9E2DC9720872B5D0061DF86 /* MockManifestLoader.swift in Sources */ = {isa = PBXBuildFile; fileRef = B92BF9F620755B8500EE4EBD /* MockManifestLoader.swift */; };
		B9E2DC9920872C0F0061DF86 /* MockFileHandler.swift in Sources */ = {isa = PBXBuildFile; fileRef = B92BF9FA20755D5300EE4EBD /* MockFileHandler.swift */; };
		B9E2DC9C20872CD60061DF86 /* AbsolutePath+Extras.swift in Sources */ = {isa = PBXBuildFile; fileRef = B9E2DC9A20872C650061DF86 /* AbsolutePath+Extras.swift */; };
		B9E2DC9D20872D3B0061DF86 /* MockPrinter.swift in Sources */ = {isa = PBXBuildFile; fileRef = B9BFCF70207B48D500ACC59D /* MockPrinter.swift */; };
		B9E2DC9F20872D450061DF86 /* MockLogger.swift in Sources */ = {isa = PBXBuildFile; fileRef = B9FB9D242066D56D00F13FFA /* MockLogger.swift */; };
		B9E2DCA32087651D0061DF86 /* Project+TestData.swift in Sources */ = {isa = PBXBuildFile; fileRef = B92BF9F420755A5B00EE4EBD /* Project+TestData.swift */; };
		B9E2DCA420876F490061DF86 /* Utility.framework in Frameworks */ = {isa = PBXBuildFile; fileRef = B9FB2DBD2086502100BC2FB3 /* Utility.framework */; };
		B9E2DCA520876F660061DF86 /* Utility.framework in Embed Frameworks */ = {isa = PBXBuildFile; fileRef = B9FB2DBD2086502100BC2FB3 /* Utility.framework */; settings = {ATTRIBUTES = (CodeSignOnCopy, RemoveHeadersOnCopy, ); }; };
		B9E2DCA620876F710061DF86 /* Utility.framework in Embed Frameworks */ = {isa = PBXBuildFile; fileRef = B9FB2DBD2086502100BC2FB3 /* Utility.framework */; settings = {ATTRIBUTES = (CodeSignOnCopy, RemoveHeadersOnCopy, ); }; };
		B9E2DCA820876F8A0061DF86 /* Command.swift in Sources */ = {isa = PBXBuildFile; fileRef = B9E2DCA720876F8A0061DF86 /* Command.swift */; };
		B9E2DCAA208774550061DF86 /* CommandRegistry.swift in Sources */ = {isa = PBXBuildFile; fileRef = B9E2DCA9208774550061DF86 /* CommandRegistry.swift */; };
		B9E2DCAB2087750F0061DF86 /* Basic.framework in Embed Frameworks */ = {isa = PBXBuildFile; fileRef = B9FB2DBB20864FF800BC2FB3 /* Basic.framework */; settings = {ATTRIBUTES = (CodeSignOnCopy, RemoveHeadersOnCopy, ); }; };
		B9E2DCAC208775160061DF86 /* clibc.framework in Embed Frameworks */ = {isa = PBXBuildFile; fileRef = B9FB2DC22086507700BC2FB3 /* clibc.framework */; settings = {ATTRIBUTES = (CodeSignOnCopy, RemoveHeadersOnCopy, ); }; };
		B9E2DCAD208775160061DF86 /* SPMLibc.framework in Embed Frameworks */ = {isa = PBXBuildFile; fileRef = B9FB2DC42086507700BC2FB3 /* SPMLibc.framework */; settings = {ATTRIBUTES = (CodeSignOnCopy, RemoveHeadersOnCopy, ); }; };
		B9E2DCAE208775160061DF86 /* POSIX.framework in Embed Frameworks */ = {isa = PBXBuildFile; fileRef = B9FB2DC02086507200BC2FB3 /* POSIX.framework */; settings = {ATTRIBUTES = (CodeSignOnCopy, RemoveHeadersOnCopy, ); }; };
		B9E2DCBB2088E0B50061DF86 /* UpdateCommandTests.swift in Sources */ = {isa = PBXBuildFile; fileRef = B9E2DCBA2088E0B50061DF86 /* UpdateCommandTests.swift */; };
		B9E2DCC42088EEFC0061DF86 /* CommandRegistryTests.swift in Sources */ = {isa = PBXBuildFile; fileRef = B9E2DCC32088EEFC0061DF86 /* CommandRegistryTests.swift */; };
		B9E2DCC62088F0970061DF86 /* MockCommand.swift in Sources */ = {isa = PBXBuildFile; fileRef = B9E2DCC52088F0970061DF86 /* MockCommand.swift */; };
		B9E2DCC82089B78D0061DF86 /* DumpCommandTests.swift in Sources */ = {isa = PBXBuildFile; fileRef = B9E2DCC72089B78D0061DF86 /* DumpCommandTests.swift */; };
		B9E2DCCD2089BF3B0061DF86 /* CommandsContext.swift in Sources */ = {isa = PBXBuildFile; fileRef = B9E2DCCC2089BF3B0061DF86 /* CommandsContext.swift */; };
		B9E65C99208F8B2200A9D7AC /* GenerateCommand.swift in Sources */ = {isa = PBXBuildFile; fileRef = B9E65C98208F8B2200A9D7AC /* GenerateCommand.swift */; };
		B9F1EDCD208CBE1800477835 /* InitCommand.swift in Sources */ = {isa = PBXBuildFile; fileRef = B9F1EDCC208CBE1800477835 /* InitCommand.swift */; };
		B9F1EDCF208CD0B800477835 /* InitCommandTests.swift in Sources */ = {isa = PBXBuildFile; fileRef = B9F1EDCE208CD0B800477835 /* InitCommandTests.swift */; };
		B9F1EDD1208CD18100477835 /* AargumentParser+TestData.swift in Sources */ = {isa = PBXBuildFile; fileRef = B9F1EDD0208CD18100477835 /* AargumentParser+TestData.swift */; };
		B9F1EDD3208CD2E200477835 /* ShellCompletion+Equatable.swift in Sources */ = {isa = PBXBuildFile; fileRef = B9F1EDD2208CD2E200477835 /* ShellCompletion+Equatable.swift */; };
		B9F1EDD5208D080C00477835 /* GraphManifestLoaderTests.swift in Sources */ = {isa = PBXBuildFile; fileRef = B9F1EDD4208D080C00477835 /* GraphManifestLoaderTests.swift */; };
		B9F1EDED208D1CFE00477835 /* Target+TestData.swift in Sources */ = {isa = PBXBuildFile; fileRef = B9F1EDEC208D1CFE00477835 /* Target+TestData.swift */; };
		B9F1EDEF208D1DB200477835 /* BuildPhase+TestData.swift in Sources */ = {isa = PBXBuildFile; fileRef = B9F1EDEE208D1DB200477835 /* BuildPhase+TestData.swift */; };
		B9F1EDF1208D1F0F00477835 /* Settings+TestData.swift in Sources */ = {isa = PBXBuildFile; fileRef = B9F1EDF0208D1F0F00477835 /* Settings+TestData.swift */; };
		B9F1EDF3208D200C00477835 /* Scheme+TestData.swift in Sources */ = {isa = PBXBuildFile; fileRef = B9F1EDF2208D200C00477835 /* Scheme+TestData.swift */; };
		B9F1EDF6208D228600477835 /* ProjectValidator.swift in Sources */ = {isa = PBXBuildFile; fileRef = B9F1EDF5208D228600477835 /* ProjectValidator.swift */; };
		B9F1EDF8208D22D900477835 /* TargetValidator.swift in Sources */ = {isa = PBXBuildFile; fileRef = B9F1EDF7208D22D900477835 /* TargetValidator.swift */; };
		B9F1EDFB208D24F700477835 /* ProjectValidatorTests.swift in Sources */ = {isa = PBXBuildFile; fileRef = B9F1EDFA208D24F700477835 /* ProjectValidatorTests.swift */; };
		B9F1EDFD208D26B200477835 /* GraphValidator.swift in Sources */ = {isa = PBXBuildFile; fileRef = B9F1EDFC208D26B200477835 /* GraphValidator.swift */; };
		B9F1EE00208E2D7F00477835 /* FatalError.swift in Sources */ = {isa = PBXBuildFile; fileRef = B9F1EDFF208E2D7F00477835 /* FatalError.swift */; };
		B9FB2DBF2086506E00BC2FB3 /* Basic.framework in Frameworks */ = {isa = PBXBuildFile; fileRef = B9FB2DBB20864FF800BC2FB3 /* Basic.framework */; };
		B9FB2DC62086515F00BC2FB3 /* Basic.framework in Embed Frameworks */ = {isa = PBXBuildFile; fileRef = B9FB2DBB20864FF800BC2FB3 /* Basic.framework */; settings = {ATTRIBUTES = (CodeSignOnCopy, RemoveHeadersOnCopy, ); }; };
		B9FB2DC72086516500BC2FB3 /* POSIX.framework in Embed Frameworks */ = {isa = PBXBuildFile; fileRef = B9FB2DC02086507200BC2FB3 /* POSIX.framework */; settings = {ATTRIBUTES = (CodeSignOnCopy, RemoveHeadersOnCopy, ); }; };
		B9FB2DC82086516A00BC2FB3 /* clibc.framework in Embed Frameworks */ = {isa = PBXBuildFile; fileRef = B9FB2DC22086507700BC2FB3 /* clibc.framework */; settings = {ATTRIBUTES = (CodeSignOnCopy, RemoveHeadersOnCopy, ); }; };
		B9FB2DC92086516A00BC2FB3 /* SPMLibc.framework in Embed Frameworks */ = {isa = PBXBuildFile; fileRef = B9FB2DC42086507700BC2FB3 /* SPMLibc.framework */; settings = {ATTRIBUTES = (CodeSignOnCopy, RemoveHeadersOnCopy, ); }; };
		B9FB2DCA2086527B00BC2FB3 /* BuildFile.swift in Sources */ = {isa = PBXBuildFile; fileRef = B9B629C420864E9800EE9E07 /* BuildFile.swift */; };
		B9FB2DDC2086539A00BC2FB3 /* GraphLoadingError.swift in Sources */ = {isa = PBXBuildFile; fileRef = B9FB2DCF2086538E00BC2FB3 /* GraphLoadingError.swift */; };
		B9FB2DDD208653DA00BC2FB3 /* GraphLoaderContext.swift in Sources */ = {isa = PBXBuildFile; fileRef = B9FB2DD32086538E00BC2FB3 /* GraphLoaderContext.swift */; };
		B9FB2DDE208653DD00BC2FB3 /* GraphLoaderCache.swift in Sources */ = {isa = PBXBuildFile; fileRef = B9FB2DD42086538E00BC2FB3 /* GraphLoaderCache.swift */; };
		B9FB2DDF208653E000BC2FB3 /* GraphNode.swift in Sources */ = {isa = PBXBuildFile; fileRef = B9FB2DD12086538E00BC2FB3 /* GraphNode.swift */; };
		B9FB2DE0208653EF00BC2FB3 /* GraphManifestLoader.swift in Sources */ = {isa = PBXBuildFile; fileRef = B9FB2DD02086538E00BC2FB3 /* GraphManifestLoader.swift */; };
		B9FB2DE1208653F500BC2FB3 /* Graph.swift in Sources */ = {isa = PBXBuildFile; fileRef = B9FB2DCE2086538E00BC2FB3 /* Graph.swift */; };
		B9FB2DE2208653F900BC2FB3 /* GraphLoader.swift in Sources */ = {isa = PBXBuildFile; fileRef = B9FB2DD22086538E00BC2FB3 /* GraphLoader.swift */; };
		B9FB2DE32086542F00BC2FB3 /* Target.swift in Sources */ = {isa = PBXBuildFile; fileRef = B9B629C520864E9800EE9E07 /* Target.swift */; };
		B9FB2DE52086544900BC2FB3 /* Workspace.swift in Sources */ = {isa = PBXBuildFile; fileRef = B9B629C720864E9800EE9E07 /* Workspace.swift */; };
		B9FB2DE62086544900BC2FB3 /* Scheme.swift in Sources */ = {isa = PBXBuildFile; fileRef = B9B629C820864E9800EE9E07 /* Scheme.swift */; };
		B9FB2DE72086544900BC2FB3 /* Project.swift in Sources */ = {isa = PBXBuildFile; fileRef = B9B629C920864E9800EE9E07 /* Project.swift */; };
		B9FB2DE82086544900BC2FB3 /* Settings.swift in Sources */ = {isa = PBXBuildFile; fileRef = B9B629CA20864E9800EE9E07 /* Settings.swift */; };
		B9FB2DE92086544900BC2FB3 /* Platform.swift in Sources */ = {isa = PBXBuildFile; fileRef = B9B629CB20864E9800EE9E07 /* Platform.swift */; };
		B9FB2DEA2086544900BC2FB3 /* BuildPhase.swift in Sources */ = {isa = PBXBuildFile; fileRef = B9B629CC20864E9800EE9E07 /* BuildPhase.swift */; };
		B9FB2DEB2086544900BC2FB3 /* Product.swift in Sources */ = {isa = PBXBuildFile; fileRef = B9B629CD20864E9800EE9E07 /* Product.swift */; };
		B9FB9D0C2066D1B800F13FFA /* AEXML.framework in Embed Frameworks */ = {isa = PBXBuildFile; fileRef = B9FDBF3C2064DB1F0010BC33 /* AEXML.framework */; settings = {ATTRIBUTES = (CodeSignOnCopy, RemoveHeadersOnCopy, ); }; };
		B9FDBF3920642D980010BC33 /* xpmKit.framework in Frameworks */ = {isa = PBXBuildFile; fileRef = B915ED1A2063AFBC004B6630 /* xpmKit.framework */; };
		B9FDBF3A2064DAEB0010BC33 /* xpmKit.framework in Embed Frameworks */ = {isa = PBXBuildFile; fileRef = B915ED1A2063AFBC004B6630 /* xpmKit.framework */; settings = {ATTRIBUTES = (CodeSignOnCopy, RemoveHeadersOnCopy, ); }; };
		B9FDBF3D2064DB240010BC33 /* AEXML.framework in Embed Frameworks */ = {isa = PBXBuildFile; fileRef = B9FDBF3C2064DB1F0010BC33 /* AEXML.framework */; settings = {ATTRIBUTES = (CodeSignOnCopy, RemoveHeadersOnCopy, ); }; };
		B9FDBF422064DCB70010BC33 /* Foundation.framework in Frameworks */ = {isa = PBXBuildFile; fileRef = B9FDBF412064DCB70010BC33 /* Foundation.framework */; };
		F5E363E920B3718500D678C6 /* UserInputRequesterTests.swift in Sources */ = {isa = PBXBuildFile; fileRef = F5E363E820B3718500D678C6 /* UserInputRequesterTests.swift */; };
		F5F439DA20B228D300AFBB90 /* UserInputRequester.swift in Sources */ = {isa = PBXBuildFile; fileRef = F5F439D920B228D300AFBB90 /* UserInputRequester.swift */; };
/* End PBXBuildFile section */

/* Begin PBXContainerItemProxy section */
		B915ED242063AFBC004B6630 /* PBXContainerItemProxy */ = {
			isa = PBXContainerItemProxy;
			containerPortal = B94C7F8F2062B829009BF596 /* Project object */;
			proxyType = 1;
			remoteGlobalIDString = B915ED192063AFBC004B6630;
			remoteInfo = xpmKit;
		};
		B915ED2D2063AFBD004B6630 /* PBXContainerItemProxy */ = {
			isa = PBXContainerItemProxy;
			containerPortal = B94C7F8F2062B829009BF596 /* Project object */;
			proxyType = 1;
			remoteGlobalIDString = B915ED192063AFBC004B6630;
			remoteInfo = xpmKit;
		};
		B9A9EDF620C063CA00648396 /* PBXContainerItemProxy */ = {
			isa = PBXContainerItemProxy;
			containerPortal = B94C7F8F2062B829009BF596 /* Project object */;
			proxyType = 1;
			remoteGlobalIDString = B915ED192063AFBC004B6630;
			remoteInfo = xpmKit;
		};
		B9B80AB2206AB4630057482B /* PBXContainerItemProxy */ = {
			isa = PBXContainerItemProxy;
			containerPortal = B94C7F8F2062B829009BF596 /* Project object */;
			proxyType = 1;
			remoteGlobalIDString = B915ECF5206395DA004B6630;
			remoteInfo = xpm;
		};
		B9E65C9C208F919800A9D7AC /* PBXContainerItemProxy */ = {
			isa = PBXContainerItemProxy;
			containerPortal = B94C7F8F2062B829009BF596 /* Project object */;
			proxyType = 1;
			remoteGlobalIDString = B915ED192063AFBC004B6630;
			remoteInfo = xpmKit;
		};
/* End PBXContainerItemProxy section */

/* Begin PBXCopyFilesBuildPhase section */
		B9A9EDED20C0638A00648396 /* CopyFiles */ = {
			isa = PBXCopyFilesBuildPhase;
			buildActionMask = 2147483647;
			dstPath = /usr/share/man/man1/;
			dstSubfolderSpec = 0;
			files = (
			);
			runOnlyForDeploymentPostprocessing = 1;
		};
		B9B80AB0206AAFC30057482B /* Copy CLIs */ = {
			isa = PBXCopyFilesBuildPhase;
			buildActionMask = 2147483647;
			dstPath = "";
			dstSubfolderSpec = 12;
			files = (
				B9A9EDF920C063EC00648396 /* xpm-embed in Copy CLIs */,
				B91FF331206AB4E6005EA520 /* xpm in Copy CLIs */,
			);
			name = "Copy CLIs";
			runOnlyForDeploymentPostprocessing = 0;
		};
		B9FB9D072066D18400F13FFA /* Embed Frameworks */ = {
			isa = PBXCopyFilesBuildPhase;
			buildActionMask = 2147483647;
			dstPath = "";
			dstSubfolderSpec = 10;
			files = (
				B9E2DCA520876F660061DF86 /* Utility.framework in Embed Frameworks */,
				B9FB2DC82086516A00BC2FB3 /* clibc.framework in Embed Frameworks */,
				B9FB2DC92086516A00BC2FB3 /* SPMLibc.framework in Embed Frameworks */,
				3D4C0B3A20A64293003D09B0 /* xcodeproj.framework in Embed Frameworks */,
				B9B593C8209C13CB00C59DA2 /* Sentry.framework in Embed Frameworks */,
				B9FB2DC72086516500BC2FB3 /* POSIX.framework in Embed Frameworks */,
				B9FB2DC62086515F00BC2FB3 /* Basic.framework in Embed Frameworks */,
				B91834C0207CBCFE008935B4 /* ProjectDescription.framework in Embed Frameworks */,
				B9FB9D0C2066D1B800F13FFA /* AEXML.framework in Embed Frameworks */,
				B9013DD6206FEEEA007B1A34 /* Sparkle.framework in Embed Frameworks */,
			);
			name = "Embed Frameworks";
			runOnlyForDeploymentPostprocessing = 0;
		};
		B9FDBF33206423460010BC33 /* Embed Frameworks */ = {
			isa = PBXCopyFilesBuildPhase;
			buildActionMask = 2147483647;
			dstPath = "";
			dstSubfolderSpec = 10;
			files = (
				B9E2DCAC208775160061DF86 /* clibc.framework in Embed Frameworks */,
				B9E2DCAD208775160061DF86 /* SPMLibc.framework in Embed Frameworks */,
				3D4C0B3B20A6429D003D09B0 /* xcodeproj.framework in Embed Frameworks */,
				B9E2DCAE208775160061DF86 /* POSIX.framework in Embed Frameworks */,
				B9E2DCAB2087750F0061DF86 /* Basic.framework in Embed Frameworks */,
				B9B593C9209C13D100C59DA2 /* Sentry.framework in Embed Frameworks */,
				B9E2DCA620876F710061DF86 /* Utility.framework in Embed Frameworks */,
				B9013DD7206FEEEF007B1A34 /* Sparkle.framework in Embed Frameworks */,
				B9FDBF3D2064DB240010BC33 /* AEXML.framework in Embed Frameworks */,
				B9FDBF3A2064DAEB0010BC33 /* xpmKit.framework in Embed Frameworks */,
			);
			name = "Embed Frameworks";
			runOnlyForDeploymentPostprocessing = 0;
		};
/* End PBXCopyFilesBuildPhase section */

/* Begin PBXFileReference section */
		3D4C0B3820A6428A003D09B0 /* xcodeproj.framework */ = {isa = PBXFileReference; explicitFileType = wrapper.framework; path = xcodeproj.framework; sourceTree = BUILT_PRODUCTS_DIR; };
		3D4C0B8720A6507B003D09B0 /* ConfigGenerator.swift */ = {isa = PBXFileReference; lastKnownFileType = sourcecode.swift; path = ConfigGenerator.swift; sourceTree = "<group>"; };
		3D4C0B9B20A6C470003D09B0 /* FileGenerator.swift */ = {isa = PBXFileReference; lastKnownFileType = sourcecode.swift; path = FileGenerator.swift; sourceTree = "<group>"; };
		3D4C0BA120A6ED37003D09B0 /* CommandCheck.swift */ = {isa = PBXFileReference; lastKnownFileType = sourcecode.swift; path = CommandCheck.swift; sourceTree = "<group>"; };
		3D4C0BA320A81828003D09B0 /* CommandCheckTests.swift */ = {isa = PBXFileReference; lastKnownFileType = sourcecode.swift; path = CommandCheckTests.swift; sourceTree = "<group>"; };
		3D7E6C6120AC79DD00360C02 /* ProjectFileElementsTests.swift */ = {isa = PBXFileReference; lastKnownFileType = sourcecode.swift; path = ProjectFileElementsTests.swift; sourceTree = "<group>"; };
		3D7E6CDE20AEC69F00360C02 /* BuildPhaseGenerator.swift */ = {isa = PBXFileReference; lastKnownFileType = sourcecode.swift; path = BuildPhaseGenerator.swift; sourceTree = "<group>"; };
		3D7E6CE020AECC9B00360C02 /* BuildPhaseGeneratorTests.swift */ = {isa = PBXFileReference; lastKnownFileType = sourcecode.swift; path = BuildPhaseGeneratorTests.swift; sourceTree = "<group>"; };
		3D7E6CE220AED84600360C02 /* ArgumentParserError+FatalError.swift */ = {isa = PBXFileReference; lastKnownFileType = sourcecode.swift; path = "ArgumentParserError+FatalError.swift"; sourceTree = "<group>"; };
		3D92B77C20A821A6006711E5 /* MockCommandCheck.swift */ = {isa = PBXFileReference; lastKnownFileType = sourcecode.swift; path = MockCommandCheck.swift; sourceTree = "<group>"; };
		3D92B77F20A823FF006711E5 /* NSError+TestData.swift */ = {isa = PBXFileReference; lastKnownFileType = sourcecode.swift; path = "NSError+TestData.swift"; sourceTree = "<group>"; };
		3D92B78D20A8298F006711E5 /* ConfigGeneratorTests.swift */ = {isa = PBXFileReference; lastKnownFileType = sourcecode.swift; path = ConfigGeneratorTests.swift; sourceTree = "<group>"; };
		3D92B79020A82A82006711E5 /* Graph+TestData.swift */ = {isa = PBXFileReference; lastKnownFileType = sourcecode.swift; path = "Graph+TestData.swift"; sourceTree = "<group>"; };
		3D92B79220A83BC3006711E5 /* ProjectGroups.swift */ = {isa = PBXFileReference; lastKnownFileType = sourcecode.swift; path = ProjectGroups.swift; sourceTree = "<group>"; };
		3D92B7E620A84888006711E5 /* ProjectGroupsTests.swift */ = {isa = PBXFileReference; lastKnownFileType = sourcecode.swift; path = ProjectGroupsTests.swift; sourceTree = "<group>"; };
		3D92B7E820A857D9006711E5 /* GenerationOptions.swift */ = {isa = PBXFileReference; lastKnownFileType = sourcecode.swift; path = GenerationOptions.swift; sourceTree = "<group>"; };
		3D92B80320AABC3A006711E5 /* GenerateCommandTests.swift */ = {isa = PBXFileReference; lastKnownFileType = sourcecode.swift; path = GenerateCommandTests.swift; sourceTree = "<group>"; };
		3D92B80620AABE55006711E5 /* MockGraphLoader.swift */ = {isa = PBXFileReference; lastKnownFileType = sourcecode.swift; path = MockGraphLoader.swift; sourceTree = "<group>"; };
		3D92B80820AABEC7006711E5 /* MockWorkspaceGenerator.swift */ = {isa = PBXFileReference; lastKnownFileType = sourcecode.swift; path = MockWorkspaceGenerator.swift; sourceTree = "<group>"; };
		3D92B80A20AAFC2D006711E5 /* ProjectFileElements.swift */ = {isa = PBXFileReference; lastKnownFileType = sourcecode.swift; path = ProjectFileElements.swift; sourceTree = "<group>"; };
		66F6D37333CBFF51EA0098DD /* ArgumentParserResult+TestData.swift */ = {isa = PBXFileReference; fileEncoding = 4; lastKnownFileType = sourcecode.swift; path = "ArgumentParserResult+TestData.swift"; sourceTree = "<group>"; };
		879E6B7220B2B0E1006AA410 /* MockUserInputRequester.swift */ = {isa = PBXFileReference; lastKnownFileType = sourcecode.swift; path = MockUserInputRequester.swift; sourceTree = "<group>"; };
		B9013DD4206FEEDF007B1A34 /* Sparkle.framework */ = {isa = PBXFileReference; lastKnownFileType = wrapper.framework; path = Sparkle.framework; sourceTree = "<group>"; };
		B9157D5220A24B4300C2EEBA /* VersionCommandTests.swift */ = {isa = PBXFileReference; lastKnownFileType = sourcecode.swift; path = VersionCommandTests.swift; sourceTree = "<group>"; };
		B915ECF6206395DA004B6630 /* xpm */ = {isa = PBXFileReference; explicitFileType = "compiled.mach-o.executable"; includeInIndex = 0; path = xpm; sourceTree = BUILT_PRODUCTS_DIR; };
		B915ED1A2063AFBC004B6630 /* xpmKit.framework */ = {isa = PBXFileReference; explicitFileType = wrapper.framework; includeInIndex = 0; path = xpmKit.framework; sourceTree = BUILT_PRODUCTS_DIR; };
		B915ED222063AFBC004B6630 /* xpmKitTests.xctest */ = {isa = PBXFileReference; explicitFileType = wrapper.cfbundle; includeInIndex = 0; path = xpmKitTests.xctest; sourceTree = BUILT_PRODUCTS_DIR; };
		B915ED382063B03C004B6630 /* main.swift */ = {isa = PBXFileReference; fileEncoding = 4; lastKnownFileType = sourcecode.swift; path = main.swift; sourceTree = "<group>"; };
		B915ED3D2063B04C004B6630 /* Tests.plist */ = {isa = PBXFileReference; fileEncoding = 4; lastKnownFileType = text.plist.xml; path = Tests.plist; sourceTree = "<group>"; };
		B915ED4D2063B04C004B6630 /* Info.plist */ = {isa = PBXFileReference; fileEncoding = 4; lastKnownFileType = text.plist.xml; path = Info.plist; sourceTree = "<group>"; };
		B91834BE207CBCE6008935B4 /* ProjectDescription.framework */ = {isa = PBXFileReference; lastKnownFileType = wrapper.framework; path = ProjectDescription.framework; sourceTree = BUILT_PRODUCTS_DIR; };
		B918A2302093680600E64FBE /* MockErrorHandler.swift */ = {isa = PBXFileReference; lastKnownFileType = sourcecode.swift; path = MockErrorHandler.swift; sourceTree = "<group>"; };
		B919C5C320B46D010041162E /* TargetGeneratorTests.swift */ = {isa = PBXFileReference; lastKnownFileType = sourcecode.swift; path = TargetGeneratorTests.swift; sourceTree = "<group>"; };
		B92122BC20AF372F009C4691 /* CreateIssueCommand.swift */ = {isa = PBXFileReference; lastKnownFileType = sourcecode.swift; path = CreateIssueCommand.swift; sourceTree = "<group>"; };
		B92122D720AF3951009C4691 /* CreateIssueCommandTests.swift */ = {isa = PBXFileReference; lastKnownFileType = sourcecode.swift; path = CreateIssueCommandTests.swift; sourceTree = "<group>"; };
		B9287D0520808FFF002DEFEE /* BuildConfigurationTests.swift */ = {isa = PBXFileReference; lastKnownFileType = sourcecode.swift; path = BuildConfigurationTests.swift; sourceTree = "<group>"; };
		B92A13F920B03CB2007C9D88 /* BuildFileTests.swift */ = {isa = PBXFileReference; lastKnownFileType = sourcecode.swift; path = BuildFileTests.swift; sourceTree = "<group>"; };
		B92BF8152073E66200EE4EBD /* MockUpdateController.swift */ = {isa = PBXFileReference; lastKnownFileType = sourcecode.swift; path = MockUpdateController.swift; sourceTree = "<group>"; };
		B92BF9F0207559E600EE4EBD /* MockGraphLoaderCache.swift */ = {isa = PBXFileReference; lastKnownFileType = sourcecode.swift; path = MockGraphLoaderCache.swift; sourceTree = "<group>"; };
		B92BF9F420755A5B00EE4EBD /* Project+TestData.swift */ = {isa = PBXFileReference; lastKnownFileType = sourcecode.swift; path = "Project+TestData.swift"; sourceTree = "<group>"; };
		B92BF9F620755B8500EE4EBD /* MockManifestLoader.swift */ = {isa = PBXFileReference; lastKnownFileType = sourcecode.swift; path = MockManifestLoader.swift; sourceTree = "<group>"; };
		B92BF9FA20755D5300EE4EBD /* MockFileHandler.swift */ = {isa = PBXFileReference; lastKnownFileType = sourcecode.swift; path = MockFileHandler.swift; sourceTree = "<group>"; };
		B92BF9FD2075608B00EE4EBD /* Data+TestData.swift */ = {isa = PBXFileReference; lastKnownFileType = sourcecode.swift; path = "Data+TestData.swift"; sourceTree = "<group>"; };
		B94C7F972062B829009BF596 /* xpm.app */ = {isa = PBXFileReference; explicitFileType = wrapper.application; includeInIndex = 0; path = xpm.app; sourceTree = BUILT_PRODUCTS_DIR; };
		B94C7FB72062B8A7009BF596 /* Assets.xcassets */ = {isa = PBXFileReference; lastKnownFileType = folder.assetcatalog; path = Assets.xcassets; sourceTree = "<group>"; };
		B94C7FB92062B8A7009BF596 /* Base */ = {isa = PBXFileReference; lastKnownFileType = file.xib; name = Base; path = Base.lproj/MainMenu.xib; sourceTree = "<group>"; };
		B94C7FBD2062B8A8009BF596 /* xpm.entitlements */ = {isa = PBXFileReference; fileEncoding = 4; lastKnownFileType = text.plist.entitlements; name = xpm.entitlements; path = App/xpm.entitlements; sourceTree = "<group>"; };
		B94C7FBE2062B8A8009BF596 /* Info.plist */ = {isa = PBXFileReference; fileEncoding = 4; lastKnownFileType = text.plist.xml; name = Info.plist; path = App/Info.plist; sourceTree = "<group>"; };
		B94C7FC02062B8A8009BF596 /* AppDelegate.swift */ = {isa = PBXFileReference; fileEncoding = 4; lastKnownFileType = sourcecode.swift; path = AppDelegate.swift; sourceTree = "<group>"; };
		B94C7FC82062B8C6009BF596 /* Tests.plist */ = {isa = PBXFileReference; lastKnownFileType = text.plist.xml; name = Tests.plist; path = App/Tests.plist; sourceTree = "<group>"; };
		B9553DE92090690000050311 /* Shell.swift */ = {isa = PBXFileReference; lastKnownFileType = sourcecode.swift; path = Shell.swift; sourceTree = "<group>"; };
		B9553DEB2090F62C00050311 /* GraphNodeTests.swift */ = {isa = PBXFileReference; lastKnownFileType = sourcecode.swift; path = GraphNodeTests.swift; sourceTree = "<group>"; };
		B9553DED2090F6AE00050311 /* MockShell.swift */ = {isa = PBXFileReference; lastKnownFileType = sourcecode.swift; path = MockShell.swift; sourceTree = "<group>"; };
		B9553DF02092181500050311 /* Context.swift */ = {isa = PBXFileReference; lastKnownFileType = sourcecode.swift; path = Context.swift; sourceTree = "<group>"; };
		B9553DF220921AF300050311 /* ResourceLocator.swift */ = {isa = PBXFileReference; lastKnownFileType = sourcecode.swift; path = ResourceLocator.swift; sourceTree = "<group>"; };
		B9553DF4209228EB00050311 /* MockRersourceLocator.swift */ = {isa = PBXFileReference; lastKnownFileType = sourcecode.swift; path = MockRersourceLocator.swift; sourceTree = "<group>"; };
		B95895F2208A2ACF00F00ACF /* ProjectGenerator.swift */ = {isa = PBXFileReference; lastKnownFileType = sourcecode.swift; path = ProjectGenerator.swift; sourceTree = "<group>"; };
		B95895F4208A2ADB00F00ACF /* GeneratorContext.swift */ = {isa = PBXFileReference; lastKnownFileType = sourcecode.swift; path = GeneratorContext.swift; sourceTree = "<group>"; };
		B95895F8208A2B7C00F00ACF /* TargetGenerator.swift */ = {isa = PBXFileReference; lastKnownFileType = sourcecode.swift; path = TargetGenerator.swift; sourceTree = "<group>"; };
		B95895FA208A2FFB00F00ACF /* WorkspaceGenerator.swift */ = {isa = PBXFileReference; lastKnownFileType = sourcecode.swift; path = WorkspaceGenerator.swift; sourceTree = "<group>"; };
		B95895FC208A361D00F00ACF /* GraphLoadingErrorTests.swift */ = {isa = PBXFileReference; lastKnownFileType = sourcecode.swift; path = GraphLoadingErrorTests.swift; sourceTree = "<group>"; };
		B95895FE208A37B300F00ACF /* GraphJSONInitiatable.swift */ = {isa = PBXFileReference; lastKnownFileType = sourcecode.swift; path = GraphJSONInitiatable.swift; sourceTree = "<group>"; };
		B9589601208A3CBA00F00ACF /* PlatformTests.swift */ = {isa = PBXFileReference; lastKnownFileType = sourcecode.swift; path = PlatformTests.swift; sourceTree = "<group>"; };
		B9589603208A405D00F00ACF /* ProductTests .swift */ = {isa = PBXFileReference; lastKnownFileType = sourcecode.swift; path = "ProductTests .swift"; sourceTree = "<group>"; };
		B9589606208B4E4700F00ACF /* WorkspaceGeneratorTests.swift */ = {isa = PBXFileReference; lastKnownFileType = sourcecode.swift; path = WorkspaceGeneratorTests.swift; sourceTree = "<group>"; };
		B9589608208B4E8E00F00ACF /* MockProjectGenerator.swift */ = {isa = PBXFileReference; lastKnownFileType = sourcecode.swift; path = MockProjectGenerator.swift; sourceTree = "<group>"; };
		B958960A208B578700F00ACF /* GraphCircularDetector.swift */ = {isa = PBXFileReference; lastKnownFileType = sourcecode.swift; path = GraphCircularDetector.swift; sourceTree = "<group>"; };
		B958960C208B607400F00ACF /* GraphCircularDetectorTests.swift */ = {isa = PBXFileReference; lastKnownFileType = sourcecode.swift; path = GraphCircularDetectorTests.swift; sourceTree = "<group>"; };
		B97DDE9B20B448250052EB48 /* GraphTests.swift */ = {isa = PBXFileReference; lastKnownFileType = sourcecode.swift; path = GraphTests.swift; sourceTree = "<group>"; };
		B986BFEC20BFD6910083BAB4 /* LinkGenerator.swift */ = {isa = PBXFileReference; lastKnownFileType = sourcecode.swift; path = LinkGenerator.swift; sourceTree = "<group>"; };
		B99D5D4320B5C8A400249856 /* GraphModuleLoader.swift */ = {isa = PBXFileReference; lastKnownFileType = sourcecode.swift; path = GraphModuleLoader.swift; sourceTree = "<group>"; };
		B99D5D4520B6878400249856 /* MockGraphModuleLoader.swift */ = {isa = PBXFileReference; lastKnownFileType = sourcecode.swift; path = MockGraphModuleLoader.swift; sourceTree = "<group>"; };
		B99D5D4720B6C87B00249856 /* GraphModuleLoaderTests.swift */ = {isa = PBXFileReference; lastKnownFileType = sourcecode.swift; path = GraphModuleLoaderTests.swift; sourceTree = "<group>"; };
		B99D5D4920B847FC00249856 /* FileAggregator.swift */ = {isa = PBXFileReference; lastKnownFileType = sourcecode.swift; path = FileAggregator.swift; sourceTree = "<group>"; };
		B99D5D4B20B85A1400249856 /* FileAggregatorTests.swift */ = {isa = PBXFileReference; lastKnownFileType = sourcecode.swift; path = FileAggregatorTests.swift; sourceTree = "<group>"; };
		B9A9EDE520C062CD00648396 /* XcodeBuild.swift */ = {isa = PBXFileReference; fileEncoding = 4; lastKnownFileType = sourcecode.swift; path = XcodeBuild.swift; sourceTree = "<group>"; };
		B9A9EDE620C062CD00648396 /* Embeddable.swift */ = {isa = PBXFileReference; fileEncoding = 4; lastKnownFileType = sourcecode.swift; path = Embeddable.swift; sourceTree = "<group>"; };
		B9A9EDE720C062CD00648396 /* FrameworkEmbedder.swift */ = {isa = PBXFileReference; fileEncoding = 4; lastKnownFileType = sourcecode.swift; path = FrameworkEmbedder.swift; sourceTree = "<group>"; };
		B9A9EDEF20C0638A00648396 /* xpm-embed */ = {isa = PBXFileReference; explicitFileType = "compiled.mach-o.executable"; includeInIndex = 0; path = "xpm-embed"; sourceTree = BUILT_PRODUCTS_DIR; };
		B9A9EDF120C0638A00648396 /* main.swift */ = {isa = PBXFileReference; lastKnownFileType = sourcecode.swift; path = main.swift; sourceTree = "<group>"; };
		B9B593C4209C121000C59DA2 /* Sentry.framework */ = {isa = PBXFileReference; lastKnownFileType = wrapper.framework; path = Sentry.framework; sourceTree = "<group>"; };
		B9B593C6209C13BE00C59DA2 /* ErrorHandler.swift */ = {isa = PBXFileReference; fileEncoding = 4; lastKnownFileType = sourcecode.swift; path = ErrorHandler.swift; sourceTree = "<group>"; };
		B9B59439209C176600C59DA2 /* ErrorHandlerTests.swift */ = {isa = PBXFileReference; lastKnownFileType = sourcecode.swift; path = ErrorHandlerTests.swift; sourceTree = "<group>"; };
		B9B59442209F5E2100C59DA2 /* VersionCommand.swift */ = {isa = PBXFileReference; lastKnownFileType = sourcecode.swift; path = VersionCommand.swift; sourceTree = "<group>"; };
		B9B6299D20864E2300EE9E07 /* Constants.swift */ = {isa = PBXFileReference; fileEncoding = 4; lastKnownFileType = sourcecode.swift; path = Constants.swift; sourceTree = "<group>"; };
		B9B629A220864E3A00EE9E07 /* Logger.swift */ = {isa = PBXFileReference; fileEncoding = 4; lastKnownFileType = sourcecode.swift; path = Logger.swift; sourceTree = "<group>"; };
		B9B629A420864E3A00EE9E07 /* Printer.swift */ = {isa = PBXFileReference; fileEncoding = 4; lastKnownFileType = sourcecode.swift; path = Printer.swift; sourceTree = "<group>"; };
		B9B629A520864E3A00EE9E07 /* FileHandler.swift */ = {isa = PBXFileReference; fileEncoding = 4; lastKnownFileType = sourcecode.swift; path = FileHandler.swift; sourceTree = "<group>"; };
		B9B629A820864E3A00EE9E07 /* Signals.swift */ = {isa = PBXFileReference; fileEncoding = 4; lastKnownFileType = sourcecode.swift; path = Signals.swift; sourceTree = "<group>"; };
		B9B629B120864E4700EE9E07 /* SPUUpdater+CommandLine.swift */ = {isa = PBXFileReference; fileEncoding = 4; lastKnownFileType = sourcecode.swift; path = "SPUUpdater+CommandLine.swift"; sourceTree = "<group>"; };
		B9B629B220864E4700EE9E07 /* UpdateController.swift */ = {isa = PBXFileReference; fileEncoding = 4; lastKnownFileType = sourcecode.swift; path = UpdateController.swift; sourceTree = "<group>"; };
		B9B629B320864E4700EE9E07 /* SPUStandardUpdaterController+App.swift */ = {isa = PBXFileReference; fileEncoding = 4; lastKnownFileType = sourcecode.swift; path = "SPUStandardUpdaterController+App.swift"; sourceTree = "<group>"; };
		B9B629B820864E5400EE9E07 /* XcodeRepresentable.swift */ = {isa = PBXFileReference; fileEncoding = 4; lastKnownFileType = sourcecode.swift; path = XcodeRepresentable.swift; sourceTree = "<group>"; };
		B9B629BB20864E7000EE9E07 /* String+Error.swift */ = {isa = PBXFileReference; fileEncoding = 4; lastKnownFileType = sourcecode.swift; path = "String+Error.swift"; sourceTree = "<group>"; };
		B9B629BE20864E7D00EE9E07 /* UpdateCommand.swift */ = {isa = PBXFileReference; fileEncoding = 4; lastKnownFileType = sourcecode.swift; path = UpdateCommand.swift; sourceTree = "<group>"; };
		B9B629BF20864E7D00EE9E07 /* DumpCommand.swift */ = {isa = PBXFileReference; fileEncoding = 4; lastKnownFileType = sourcecode.swift; path = DumpCommand.swift; sourceTree = "<group>"; };
		B9B629C320864E9800EE9E07 /* BuildConfiguration.swift */ = {isa = PBXFileReference; fileEncoding = 4; lastKnownFileType = sourcecode.swift; path = BuildConfiguration.swift; sourceTree = "<group>"; };
		B9B629C420864E9800EE9E07 /* BuildFile.swift */ = {isa = PBXFileReference; fileEncoding = 4; lastKnownFileType = sourcecode.swift; path = BuildFile.swift; sourceTree = "<group>"; };
		B9B629C520864E9800EE9E07 /* Target.swift */ = {isa = PBXFileReference; fileEncoding = 4; lastKnownFileType = sourcecode.swift; path = Target.swift; sourceTree = "<group>"; };
		B9B629C720864E9800EE9E07 /* Workspace.swift */ = {isa = PBXFileReference; fileEncoding = 4; lastKnownFileType = sourcecode.swift; path = Workspace.swift; sourceTree = "<group>"; };
		B9B629C820864E9800EE9E07 /* Scheme.swift */ = {isa = PBXFileReference; fileEncoding = 4; lastKnownFileType = sourcecode.swift; path = Scheme.swift; sourceTree = "<group>"; };
		B9B629C920864E9800EE9E07 /* Project.swift */ = {isa = PBXFileReference; fileEncoding = 4; lastKnownFileType = sourcecode.swift; path = Project.swift; sourceTree = "<group>"; };
		B9B629CA20864E9800EE9E07 /* Settings.swift */ = {isa = PBXFileReference; fileEncoding = 4; lastKnownFileType = sourcecode.swift; path = Settings.swift; sourceTree = "<group>"; };
		B9B629CB20864E9800EE9E07 /* Platform.swift */ = {isa = PBXFileReference; fileEncoding = 4; lastKnownFileType = sourcecode.swift; path = Platform.swift; sourceTree = "<group>"; };
		B9B629CC20864E9800EE9E07 /* BuildPhase.swift */ = {isa = PBXFileReference; fileEncoding = 4; lastKnownFileType = sourcecode.swift; path = BuildPhase.swift; sourceTree = "<group>"; };
		B9B629CD20864E9800EE9E07 /* Product.swift */ = {isa = PBXFileReference; fileEncoding = 4; lastKnownFileType = sourcecode.swift; path = Product.swift; sourceTree = "<group>"; };
		B9BF673320C58B5500B0E7A1 /* LinkGeneratorTests.swift */ = {isa = PBXFileReference; lastKnownFileType = sourcecode.swift; path = LinkGeneratorTests.swift; sourceTree = "<group>"; };
		B9BFCF70207B48D500ACC59D /* MockPrinter.swift */ = {isa = PBXFileReference; lastKnownFileType = sourcecode.swift; path = MockPrinter.swift; sourceTree = "<group>"; };
		B9C1B10620C1A66900E897FB /* EmbeddableTests.swift */ = {isa = PBXFileReference; lastKnownFileType = sourcecode.swift; path = EmbeddableTests.swift; sourceTree = "<group>"; };
		B9C1B10820C28A9E00E897FB /* FrameworkEmbedderTests.swift */ = {isa = PBXFileReference; lastKnownFileType = sourcecode.swift; path = FrameworkEmbedderTests.swift; sourceTree = "<group>"; };
		B9E2DC9A20872C650061DF86 /* AbsolutePath+Extras.swift */ = {isa = PBXFileReference; lastKnownFileType = sourcecode.swift; path = "AbsolutePath+Extras.swift"; sourceTree = "<group>"; };
		B9E2DCA720876F8A0061DF86 /* Command.swift */ = {isa = PBXFileReference; lastKnownFileType = sourcecode.swift; path = Command.swift; sourceTree = "<group>"; };
		B9E2DCA9208774550061DF86 /* CommandRegistry.swift */ = {isa = PBXFileReference; lastKnownFileType = sourcecode.swift; path = CommandRegistry.swift; sourceTree = "<group>"; };
		B9E2DCBA2088E0B50061DF86 /* UpdateCommandTests.swift */ = {isa = PBXFileReference; lastKnownFileType = sourcecode.swift; path = UpdateCommandTests.swift; sourceTree = "<group>"; };
		B9E2DCC32088EEFC0061DF86 /* CommandRegistryTests.swift */ = {isa = PBXFileReference; lastKnownFileType = sourcecode.swift; path = CommandRegistryTests.swift; sourceTree = "<group>"; };
		B9E2DCC52088F0970061DF86 /* MockCommand.swift */ = {isa = PBXFileReference; lastKnownFileType = sourcecode.swift; path = MockCommand.swift; sourceTree = "<group>"; };
		B9E2DCC72089B78D0061DF86 /* DumpCommandTests.swift */ = {isa = PBXFileReference; lastKnownFileType = sourcecode.swift; path = DumpCommandTests.swift; sourceTree = "<group>"; };
		B9E2DCCC2089BF3B0061DF86 /* CommandsContext.swift */ = {isa = PBXFileReference; lastKnownFileType = sourcecode.swift; path = CommandsContext.swift; sourceTree = "<group>"; };
		B9E65C98208F8B2200A9D7AC /* GenerateCommand.swift */ = {isa = PBXFileReference; lastKnownFileType = sourcecode.swift; path = GenerateCommand.swift; sourceTree = "<group>"; };
		B9F1EDCC208CBE1800477835 /* InitCommand.swift */ = {isa = PBXFileReference; lastKnownFileType = sourcecode.swift; path = InitCommand.swift; sourceTree = "<group>"; };
		B9F1EDCE208CD0B800477835 /* InitCommandTests.swift */ = {isa = PBXFileReference; lastKnownFileType = sourcecode.swift; path = InitCommandTests.swift; sourceTree = "<group>"; };
		B9F1EDD0208CD18100477835 /* AargumentParser+TestData.swift */ = {isa = PBXFileReference; lastKnownFileType = sourcecode.swift; path = "AargumentParser+TestData.swift"; sourceTree = "<group>"; };
		B9F1EDD2208CD2E200477835 /* ShellCompletion+Equatable.swift */ = {isa = PBXFileReference; lastKnownFileType = sourcecode.swift; path = "ShellCompletion+Equatable.swift"; sourceTree = "<group>"; };
		B9F1EDD4208D080C00477835 /* GraphManifestLoaderTests.swift */ = {isa = PBXFileReference; lastKnownFileType = sourcecode.swift; path = GraphManifestLoaderTests.swift; sourceTree = "<group>"; };
		B9F1EDEC208D1CFE00477835 /* Target+TestData.swift */ = {isa = PBXFileReference; lastKnownFileType = sourcecode.swift; path = "Target+TestData.swift"; sourceTree = "<group>"; };
		B9F1EDEE208D1DB200477835 /* BuildPhase+TestData.swift */ = {isa = PBXFileReference; lastKnownFileType = sourcecode.swift; path = "BuildPhase+TestData.swift"; sourceTree = "<group>"; };
		B9F1EDF0208D1F0F00477835 /* Settings+TestData.swift */ = {isa = PBXFileReference; lastKnownFileType = sourcecode.swift; path = "Settings+TestData.swift"; sourceTree = "<group>"; };
		B9F1EDF2208D200C00477835 /* Scheme+TestData.swift */ = {isa = PBXFileReference; lastKnownFileType = sourcecode.swift; path = "Scheme+TestData.swift"; sourceTree = "<group>"; };
		B9F1EDF5208D228600477835 /* ProjectValidator.swift */ = {isa = PBXFileReference; lastKnownFileType = sourcecode.swift; path = ProjectValidator.swift; sourceTree = "<group>"; };
		B9F1EDF7208D22D900477835 /* TargetValidator.swift */ = {isa = PBXFileReference; lastKnownFileType = sourcecode.swift; path = TargetValidator.swift; sourceTree = "<group>"; };
		B9F1EDFA208D24F700477835 /* ProjectValidatorTests.swift */ = {isa = PBXFileReference; lastKnownFileType = sourcecode.swift; path = ProjectValidatorTests.swift; sourceTree = "<group>"; };
		B9F1EDFC208D26B200477835 /* GraphValidator.swift */ = {isa = PBXFileReference; lastKnownFileType = sourcecode.swift; path = GraphValidator.swift; sourceTree = "<group>"; };
		B9F1EDFF208E2D7F00477835 /* FatalError.swift */ = {isa = PBXFileReference; lastKnownFileType = sourcecode.swift; path = FatalError.swift; sourceTree = "<group>"; };
		B9FB2DBB20864FF800BC2FB3 /* Basic.framework */ = {isa = PBXFileReference; explicitFileType = wrapper.framework; path = Basic.framework; sourceTree = BUILT_PRODUCTS_DIR; };
		B9FB2DBD2086502100BC2FB3 /* Utility.framework */ = {isa = PBXFileReference; explicitFileType = wrapper.framework; path = Utility.framework; sourceTree = BUILT_PRODUCTS_DIR; };
		B9FB2DC02086507200BC2FB3 /* POSIX.framework */ = {isa = PBXFileReference; explicitFileType = wrapper.framework; path = POSIX.framework; sourceTree = BUILT_PRODUCTS_DIR; };
		B9FB2DC22086507700BC2FB3 /* clibc.framework */ = {isa = PBXFileReference; explicitFileType = wrapper.framework; path = clibc.framework; sourceTree = BUILT_PRODUCTS_DIR; };
		B9FB2DC42086507700BC2FB3 /* SPMLibc.framework */ = {isa = PBXFileReference; explicitFileType = wrapper.framework; path = SPMLibc.framework; sourceTree = BUILT_PRODUCTS_DIR; };
		B9FB2DCE2086538E00BC2FB3 /* Graph.swift */ = {isa = PBXFileReference; fileEncoding = 4; lastKnownFileType = sourcecode.swift; path = Graph.swift; sourceTree = "<group>"; };
		B9FB2DCF2086538E00BC2FB3 /* GraphLoadingError.swift */ = {isa = PBXFileReference; fileEncoding = 4; lastKnownFileType = sourcecode.swift; path = GraphLoadingError.swift; sourceTree = "<group>"; };
		B9FB2DD02086538E00BC2FB3 /* GraphManifestLoader.swift */ = {isa = PBXFileReference; fileEncoding = 4; lastKnownFileType = sourcecode.swift; path = GraphManifestLoader.swift; sourceTree = "<group>"; };
		B9FB2DD12086538E00BC2FB3 /* GraphNode.swift */ = {isa = PBXFileReference; fileEncoding = 4; lastKnownFileType = sourcecode.swift; path = GraphNode.swift; sourceTree = "<group>"; };
		B9FB2DD22086538E00BC2FB3 /* GraphLoader.swift */ = {isa = PBXFileReference; fileEncoding = 4; lastKnownFileType = sourcecode.swift; path = GraphLoader.swift; sourceTree = "<group>"; };
		B9FB2DD32086538E00BC2FB3 /* GraphLoaderContext.swift */ = {isa = PBXFileReference; fileEncoding = 4; lastKnownFileType = sourcecode.swift; path = GraphLoaderContext.swift; sourceTree = "<group>"; };
		B9FB2DD42086538E00BC2FB3 /* GraphLoaderCache.swift */ = {isa = PBXFileReference; fileEncoding = 4; lastKnownFileType = sourcecode.swift; path = GraphLoaderCache.swift; sourceTree = "<group>"; };
		B9FB9CF22066B71700F13FFA /* dsa_pub.pem */ = {isa = PBXFileReference; fileEncoding = 4; lastKnownFileType = text; path = dsa_pub.pem; sourceTree = "<group>"; };
		B9FB9D242066D56D00F13FFA /* MockLogger.swift */ = {isa = PBXFileReference; lastKnownFileType = sourcecode.swift; path = MockLogger.swift; sourceTree = "<group>"; };
		B9FDBF3C2064DB1F0010BC33 /* AEXML.framework */ = {isa = PBXFileReference; explicitFileType = wrapper.framework; path = AEXML.framework; sourceTree = BUILT_PRODUCTS_DIR; };
		B9FDBF412064DCB70010BC33 /* Foundation.framework */ = {isa = PBXFileReference; lastKnownFileType = wrapper.framework; name = Foundation.framework; path = System/Library/Frameworks/Foundation.framework; sourceTree = SDKROOT; };
		F5E363E820B3718500D678C6 /* UserInputRequesterTests.swift */ = {isa = PBXFileReference; lastKnownFileType = sourcecode.swift; path = UserInputRequesterTests.swift; sourceTree = "<group>"; };
		F5F439D920B228D300AFBB90 /* UserInputRequester.swift */ = {isa = PBXFileReference; lastKnownFileType = sourcecode.swift; path = UserInputRequester.swift; sourceTree = "<group>"; };
/* End PBXFileReference section */

/* Begin PBXFrameworksBuildPhase section */
		B915ECF3206395DA004B6630 /* Frameworks */ = {
			isa = PBXFrameworksBuildPhase;
			buildActionMask = 2147483647;
			files = (
				B9FDBF422064DCB70010BC33 /* Foundation.framework in Frameworks */,
				B9FDBF3920642D980010BC33 /* xpmKit.framework in Frameworks */,
			);
			runOnlyForDeploymentPostprocessing = 0;
		};
		B915ED162063AFBC004B6630 /* Frameworks */ = {
			isa = PBXFrameworksBuildPhase;
			buildActionMask = 2147483647;
			files = (
				3D4C0B3920A6428A003D09B0 /* xcodeproj.framework in Frameworks */,
				B9E2DCA420876F490061DF86 /* Utility.framework in Frameworks */,
				B9B593C5209C121000C59DA2 /* Sentry.framework in Frameworks */,
				B9FB2DBF2086506E00BC2FB3 /* Basic.framework in Frameworks */,
				B91834BF207CBCE6008935B4 /* ProjectDescription.framework in Frameworks */,
				B9013DD5206FEEDF007B1A34 /* Sparkle.framework in Frameworks */,
			);
			runOnlyForDeploymentPostprocessing = 0;
		};
		B915ED1F2063AFBC004B6630 /* Frameworks */ = {
			isa = PBXFrameworksBuildPhase;
			buildActionMask = 2147483647;
			files = (
				B915ED232063AFBC004B6630 /* xpmKit.framework in Frameworks */,
			);
			runOnlyForDeploymentPostprocessing = 0;
		};
		B94C7F942062B829009BF596 /* Frameworks */ = {
			isa = PBXFrameworksBuildPhase;
			buildActionMask = 2147483647;
			files = (
				B915ED2F2063AFBD004B6630 /* xpmKit.framework in Frameworks */,
			);
			runOnlyForDeploymentPostprocessing = 0;
		};
		B9A9EDEC20C0638A00648396 /* Frameworks */ = {
			isa = PBXFrameworksBuildPhase;
			buildActionMask = 2147483647;
			files = (
				B9A9EDF820C063D600648396 /* xpmKit.framework in Frameworks */,
			);
			runOnlyForDeploymentPostprocessing = 0;
		};
/* End PBXFrameworksBuildPhase section */

/* Begin PBXGroup section */
		3D7E6C6320AC7BD300360C02 /* TestData */ = {
			isa = PBXGroup;
			children = (
			);
			path = TestData;
			sourceTree = "<group>";
		};
		3D92B77E20A821AA006711E5 /* Mocks */ = {
			isa = PBXGroup;
			children = (
				B9FB9D242066D56D00F13FFA /* MockLogger.swift */,
				B92BF9FA20755D5300EE4EBD /* MockFileHandler.swift */,
				B9BFCF70207B48D500ACC59D /* MockPrinter.swift */,
				B9553DED2090F6AE00050311 /* MockShell.swift */,
				B9553DF4209228EB00050311 /* MockRersourceLocator.swift */,
				3D92B77C20A821A6006711E5 /* MockCommandCheck.swift */,
				879E6B7220B2B0E1006AA410 /* MockUserInputRequester.swift */,
			);
			path = Mocks;
			sourceTree = "<group>";
		};
		3D92B78120A82821006711E5 /* Mocks */ = {
			isa = PBXGroup;
			children = (
				B9E2DCC52088F0970061DF86 /* MockCommand.swift */,
			);
			path = Mocks;
			sourceTree = "<group>";
		};
		3D92B78220A82831006711E5 /* Mocks */ = {
			isa = PBXGroup;
			children = (
				B92BF9F0207559E600EE4EBD /* MockGraphLoaderCache.swift */,
				B92BF9F620755B8500EE4EBD /* MockManifestLoader.swift */,
				3D92B80620AABE55006711E5 /* MockGraphLoader.swift */,
				B99D5D4520B6878400249856 /* MockGraphModuleLoader.swift */,
			);
			path = Mocks;
			sourceTree = "<group>";
		};
		3D92B78320A8283C006711E5 /* Mocks */ = {
			isa = PBXGroup;
			children = (
				B92BF8152073E66200EE4EBD /* MockUpdateController.swift */,
			);
			path = Mocks;
			sourceTree = "<group>";
		};
		3D92B78420A8284A006711E5 /* TestData */ = {
			isa = PBXGroup;
			children = (
				B92BF9F420755A5B00EE4EBD /* Project+TestData.swift */,
				B9F1EDEC208D1CFE00477835 /* Target+TestData.swift */,
				B9F1EDEE208D1DB200477835 /* BuildPhase+TestData.swift */,
				B9F1EDF0208D1F0F00477835 /* Settings+TestData.swift */,
				B9F1EDF2208D200C00477835 /* Scheme+TestData.swift */,
			);
			path = TestData;
			sourceTree = "<group>";
		};
		3D92B78520A82892006711E5 /* TestData */ = {
			isa = PBXGroup;
			children = (
				3D92B77F20A823FF006711E5 /* NSError+TestData.swift */,
				B92BF9FD2075608B00EE4EBD /* Data+TestData.swift */,
				66F6D37333CBFF51EA0098DD /* ArgumentParserResult+TestData.swift */,
				B9F1EDD0208CD18100477835 /* AargumentParser+TestData.swift */,
				B9F1EDD2208CD2E200477835 /* ShellCompletion+Equatable.swift */,
			);
			path = TestData;
			sourceTree = "<group>";
		};
		3D92B78620A8289F006711E5 /* Mocks */ = {
			isa = PBXGroup;
			children = (
				B9589608208B4E8E00F00ACF /* MockProjectGenerator.swift */,
				3D92B80820AABEC7006711E5 /* MockWorkspaceGenerator.swift */,
			);
			path = Mocks;
			sourceTree = "<group>";
		};
		3D92B78720A828AA006711E5 /* Mocks */ = {
			isa = PBXGroup;
			children = (
				B918A2302093680600E64FBE /* MockErrorHandler.swift */,
			);
			path = Mocks;
			sourceTree = "<group>";
		};
		3D92B78F20A82A78006711E5 /* TestData */ = {
			isa = PBXGroup;
			children = (
				3D92B79020A82A82006711E5 /* Graph+TestData.swift */,
			);
			path = TestData;
			sourceTree = "<group>";
		};
		B915EC392062EC97004B6630 /* Frameworks */ = {
			isa = PBXGroup;
			children = (
				3D4C0B3820A6428A003D09B0 /* xcodeproj.framework */,
				B9B593C4209C121000C59DA2 /* Sentry.framework */,
				B9FB2DC22086507700BC2FB3 /* clibc.framework */,
				B9FB2DC42086507700BC2FB3 /* SPMLibc.framework */,
				B9FB2DC02086507200BC2FB3 /* POSIX.framework */,
				B9FB2DBD2086502100BC2FB3 /* Utility.framework */,
				B9FB2DBB20864FF800BC2FB3 /* Basic.framework */,
				B91834BE207CBCE6008935B4 /* ProjectDescription.framework */,
				B9013DD4206FEEDF007B1A34 /* Sparkle.framework */,
				B9FDBF412064DCB70010BC33 /* Foundation.framework */,
				B9FDBF3C2064DB1F0010BC33 /* AEXML.framework */,
			);
			name = Frameworks;
			path = App/Frameworks;
			sourceTree = "<group>";
		};
		B915ED372063B03C004B6630 /* cli */ = {
			isa = PBXGroup;
			children = (
				B915ED382063B03C004B6630 /* main.swift */,
			);
			name = cli;
			path = App/cli;
			sourceTree = "<group>";
		};
		B915ED3A2063B04C004B6630 /* xpmKit */ = {
			isa = PBXGroup;
			children = (
				B915ED4D2063B04C004B6630 /* Info.plist */,
				B915ED3E2063B04C004B6630 /* Sources */,
				B915ED3B2063B04C004B6630 /* Tests */,
				B915ED3D2063B04C004B6630 /* Tests.plist */,
			);
			name = xpmKit;
			path = App/xpmKit;
			sourceTree = "<group>";
		};
		B915ED3B2063B04C004B6630 /* Tests */ = {
			isa = PBXGroup;
			children = (
				B9C1B10520C1A65A00E897FB /* Embed */,
				B9B59438209C174A00C59DA2 /* Errors */,
				B9F1EDF9208D24EA00477835 /* Validator */,
				B9589605208B4E3500F00ACF /* Generator */,
				B92BF9FC2075607C00EE4EBD /* Extensions */,
				B92BF9ED2075599900EE4EBD /* Models */,
				B92BF8142073E65800EE4EBD /* Updater */,
				B92BF80B2073E40500EE4EBD /* Loader */,
				B9FB9D262066D5F400F13FFA /* Commands */,
				B9FB9CF52066D04C00F13FFA /* Utils */,
			);
			path = Tests;
			sourceTree = "<group>";
		};
		B915ED3E2063B04C004B6630 /* Sources */ = {
			isa = PBXGroup;
			children = (
				B9A9EDE420C062BA00648396 /* Embed */,
				B9F1EDFE208E2D6400477835 /* Errors */,
				B9F1EDF4208D215600477835 /* Validator */,
				B95895F1208A2A9E00F00ACF /* Generator */,
				B9B6299C20864E2300EE9E07 /* App */,
				B9B629BD20864E7D00EE9E07 /* Commands */,
				B9B629BA20864E7000EE9E07 /* Extensions */,
				B9FB2DCD2086538E00BC2FB3 /* Loader */,
				B9B629C220864E9800EE9E07 /* Models */,
				B9B629B720864E5400EE9E07 /* Protocols */,
				B9B629B020864E4700EE9E07 /* Updater */,
				B9B629A120864E3A00EE9E07 /* Utils */,
			);
			path = Sources;
			sourceTree = "<group>";
		};
		B92BF80B2073E40500EE4EBD /* Loader */ = {
			isa = PBXGroup;
			children = (
				3D92B78F20A82A78006711E5 /* TestData */,
				3D92B78220A82831006711E5 /* Mocks */,
				B95895FC208A361D00F00ACF /* GraphLoadingErrorTests.swift */,
				B958960C208B607400F00ACF /* GraphCircularDetectorTests.swift */,
				B9F1EDD4208D080C00477835 /* GraphManifestLoaderTests.swift */,
				B9553DEB2090F62C00050311 /* GraphNodeTests.swift */,
				B97DDE9B20B448250052EB48 /* GraphTests.swift */,
				B99D5D4720B6C87B00249856 /* GraphModuleLoaderTests.swift */,
			);
			path = Loader;
			sourceTree = "<group>";
		};
		B92BF8142073E65800EE4EBD /* Updater */ = {
			isa = PBXGroup;
			children = (
				3D92B78320A8283C006711E5 /* Mocks */,
			);
			path = Updater;
			sourceTree = "<group>";
		};
		B92BF9ED2075599900EE4EBD /* Models */ = {
			isa = PBXGroup;
			children = (
				3D92B78420A8284A006711E5 /* TestData */,
				B9287D0520808FFF002DEFEE /* BuildConfigurationTests.swift */,
				B9589601208A3CBA00F00ACF /* PlatformTests.swift */,
				B9589603208A405D00F00ACF /* ProductTests .swift */,
				B92A13F920B03CB2007C9D88 /* BuildFileTests.swift */,
			);
			path = Models;
			sourceTree = "<group>";
		};
		B92BF9FC2075607C00EE4EBD /* Extensions */ = {
			isa = PBXGroup;
			children = (
				3D92B78520A82892006711E5 /* TestData */,
			);
			path = Extensions;
			sourceTree = "<group>";
		};
		B94C7F8E2062B829009BF596 = {
			isa = PBXGroup;
			children = (
				B94C7FBD2062B8A8009BF596 /* xpm.entitlements */,
				B94C7FBE2062B8A8009BF596 /* Info.plist */,
				B94C7FC82062B8C6009BF596 /* Tests.plist */,
				B9FB9CF02066B71700F13FFA /* keys */,
				B915ED3A2063B04C004B6630 /* xpmKit */,
				B915ED372063B03C004B6630 /* cli */,
				B9A9EDF020C0638A00648396 /* xpm-embed */,
				B915EC392062EC97004B6630 /* Frameworks */,
				B94C7FB62062B8A7009BF596 /* Resources */,
				B94C7FBF2062B8A8009BF596 /* Sources */,
				B94C7F982062B829009BF596 /* Products */,
			);
			sourceTree = "<group>";
		};
		B94C7F982062B829009BF596 /* Products */ = {
			isa = PBXGroup;
			children = (
				B94C7F972062B829009BF596 /* xpm.app */,
				B915ECF6206395DA004B6630 /* xpm */,
				B915ED1A2063AFBC004B6630 /* xpmKit.framework */,
				B915ED222063AFBC004B6630 /* xpmKitTests.xctest */,
				B9A9EDEF20C0638A00648396 /* xpm-embed */,
			);
			name = Products;
			sourceTree = "<group>";
		};
		B94C7FB62062B8A7009BF596 /* Resources */ = {
			isa = PBXGroup;
			children = (
				B94C7FB72062B8A7009BF596 /* Assets.xcassets */,
				B94C7FB82062B8A7009BF596 /* MainMenu.xib */,
			);
			name = Resources;
			path = App/Resources;
			sourceTree = "<group>";
		};
		B94C7FBF2062B8A8009BF596 /* Sources */ = {
			isa = PBXGroup;
			children = (
				B94C7FC02062B8A8009BF596 /* AppDelegate.swift */,
			);
			name = Sources;
			path = App/Sources;
			sourceTree = "<group>";
		};
		B95895F1208A2A9E00F00ACF /* Generator */ = {
			isa = PBXGroup;
			children = (
				B95895F2208A2ACF00F00ACF /* ProjectGenerator.swift */,
				B95895F4208A2ADB00F00ACF /* GeneratorContext.swift */,
				B95895F8208A2B7C00F00ACF /* TargetGenerator.swift */,
				B95895FA208A2FFB00F00ACF /* WorkspaceGenerator.swift */,
				3D4C0B8720A6507B003D09B0 /* ConfigGenerator.swift */,
				3D4C0B9B20A6C470003D09B0 /* FileGenerator.swift */,
				3D92B79220A83BC3006711E5 /* ProjectGroups.swift */,
				3D92B7E820A857D9006711E5 /* GenerationOptions.swift */,
				3D92B80A20AAFC2D006711E5 /* ProjectFileElements.swift */,
				3D7E6CDE20AEC69F00360C02 /* BuildPhaseGenerator.swift */,
				B986BFEC20BFD6910083BAB4 /* LinkGenerator.swift */,
			);
			path = Generator;
			sourceTree = "<group>";
		};
		B9589605208B4E3500F00ACF /* Generator */ = {
			isa = PBXGroup;
			children = (
				3D7E6C6320AC7BD300360C02 /* TestData */,
				3D92B78620A8289F006711E5 /* Mocks */,
				B9589606208B4E4700F00ACF /* WorkspaceGeneratorTests.swift */,
				3D92B78D20A8298F006711E5 /* ConfigGeneratorTests.swift */,
				3D92B7E620A84888006711E5 /* ProjectGroupsTests.swift */,
				3D7E6C6120AC79DD00360C02 /* ProjectFileElementsTests.swift */,
				3D7E6CE020AECC9B00360C02 /* BuildPhaseGeneratorTests.swift */,
				B919C5C320B46D010041162E /* TargetGeneratorTests.swift */,
				B9BF673320C58B5500B0E7A1 /* LinkGeneratorTests.swift */,
			);
			path = Generator;
			sourceTree = "<group>";
		};
		B9A9EDE420C062BA00648396 /* Embed */ = {
			isa = PBXGroup;
			children = (
				B9A9EDE620C062CD00648396 /* Embeddable.swift */,
				B9A9EDE720C062CD00648396 /* FrameworkEmbedder.swift */,
				B9A9EDE520C062CD00648396 /* XcodeBuild.swift */,
			);
			path = Embed;
			sourceTree = "<group>";
		};
		B9A9EDF020C0638A00648396 /* xpm-embed */ = {
			isa = PBXGroup;
			children = (
				B9A9EDF120C0638A00648396 /* main.swift */,
			);
			path = "xpm-embed";
			sourceTree = "<group>";
		};
		B9B59438209C174A00C59DA2 /* Errors */ = {
			isa = PBXGroup;
			children = (
				3D92B78720A828AA006711E5 /* Mocks */,
				B9B59439209C176600C59DA2 /* ErrorHandlerTests.swift */,
			);
			name = Errors;
			path = "New Group";
			sourceTree = "<group>";
		};
		B9B6299C20864E2300EE9E07 /* App */ = {
			isa = PBXGroup;
			children = (
				B9B6299D20864E2300EE9E07 /* Constants.swift */,
			);
			path = App;
			sourceTree = "<group>";
		};
		B9B629A120864E3A00EE9E07 /* Utils */ = {
			isa = PBXGroup;
			children = (
				B9B629A220864E3A00EE9E07 /* Logger.swift */,
				B9B629A420864E3A00EE9E07 /* Printer.swift */,
				B9B629A520864E3A00EE9E07 /* FileHandler.swift */,
				B9B629A820864E3A00EE9E07 /* Signals.swift */,
				B9553DE92090690000050311 /* Shell.swift */,
				B9553DF02092181500050311 /* Context.swift */,
				B9553DF220921AF300050311 /* ResourceLocator.swift */,
				3D4C0BA120A6ED37003D09B0 /* CommandCheck.swift */,
<<<<<<< HEAD
				F5F439D920B228D300AFBB90 /* UserInputRequester.swift */,
=======
				B99D5D4920B847FC00249856 /* FileAggregator.swift */,
>>>>>>> 0e01aa5c
			);
			path = Utils;
			sourceTree = "<group>";
		};
		B9B629B020864E4700EE9E07 /* Updater */ = {
			isa = PBXGroup;
			children = (
				B9B629B120864E4700EE9E07 /* SPUUpdater+CommandLine.swift */,
				B9B629B220864E4700EE9E07 /* UpdateController.swift */,
				B9B629B320864E4700EE9E07 /* SPUStandardUpdaterController+App.swift */,
			);
			path = Updater;
			sourceTree = "<group>";
		};
		B9B629B720864E5400EE9E07 /* Protocols */ = {
			isa = PBXGroup;
			children = (
				B9B629B820864E5400EE9E07 /* XcodeRepresentable.swift */,
			);
			path = Protocols;
			sourceTree = "<group>";
		};
		B9B629BA20864E7000EE9E07 /* Extensions */ = {
			isa = PBXGroup;
			children = (
				B9B629BB20864E7000EE9E07 /* String+Error.swift */,
				B9E2DC9A20872C650061DF86 /* AbsolutePath+Extras.swift */,
				3D7E6CE220AED84600360C02 /* ArgumentParserError+FatalError.swift */,
			);
			path = Extensions;
			sourceTree = "<group>";
		};
		B9B629BD20864E7D00EE9E07 /* Commands */ = {
			isa = PBXGroup;
			children = (
				B9B629BE20864E7D00EE9E07 /* UpdateCommand.swift */,
				B9B629BF20864E7D00EE9E07 /* DumpCommand.swift */,
				B9E2DCA720876F8A0061DF86 /* Command.swift */,
				B9E2DCA9208774550061DF86 /* CommandRegistry.swift */,
				B9E2DCCC2089BF3B0061DF86 /* CommandsContext.swift */,
				B9F1EDCC208CBE1800477835 /* InitCommand.swift */,
				B9E65C98208F8B2200A9D7AC /* GenerateCommand.swift */,
				B9B59442209F5E2100C59DA2 /* VersionCommand.swift */,
				B92122BC20AF372F009C4691 /* CreateIssueCommand.swift */,
			);
			path = Commands;
			sourceTree = "<group>";
		};
		B9B629C220864E9800EE9E07 /* Models */ = {
			isa = PBXGroup;
			children = (
				B9B629C320864E9800EE9E07 /* BuildConfiguration.swift */,
				B9B629C420864E9800EE9E07 /* BuildFile.swift */,
				B9B629C520864E9800EE9E07 /* Target.swift */,
				B9B629C720864E9800EE9E07 /* Workspace.swift */,
				B9B629C820864E9800EE9E07 /* Scheme.swift */,
				B9B629C920864E9800EE9E07 /* Project.swift */,
				B9B629CA20864E9800EE9E07 /* Settings.swift */,
				B9B629CB20864E9800EE9E07 /* Platform.swift */,
				B9B629CC20864E9800EE9E07 /* BuildPhase.swift */,
				B9B629CD20864E9800EE9E07 /* Product.swift */,
			);
			path = Models;
			sourceTree = "<group>";
		};
		B9C1B10520C1A65A00E897FB /* Embed */ = {
			isa = PBXGroup;
			children = (
				B9C1B10620C1A66900E897FB /* EmbeddableTests.swift */,
				B9C1B10820C28A9E00E897FB /* FrameworkEmbedderTests.swift */,
			);
			path = Embed;
			sourceTree = "<group>";
		};
		B9F1EDF4208D215600477835 /* Validator */ = {
			isa = PBXGroup;
			children = (
				B9F1EDF5208D228600477835 /* ProjectValidator.swift */,
				B9F1EDF7208D22D900477835 /* TargetValidator.swift */,
				B9F1EDFC208D26B200477835 /* GraphValidator.swift */,
			);
			path = Validator;
			sourceTree = "<group>";
		};
		B9F1EDF9208D24EA00477835 /* Validator */ = {
			isa = PBXGroup;
			children = (
				B9F1EDFA208D24F700477835 /* ProjectValidatorTests.swift */,
			);
			path = Validator;
			sourceTree = "<group>";
		};
		B9F1EDFE208E2D6400477835 /* Errors */ = {
			isa = PBXGroup;
			children = (
				B9B593C6209C13BE00C59DA2 /* ErrorHandler.swift */,
				B9F1EDFF208E2D7F00477835 /* FatalError.swift */,
			);
			path = Errors;
			sourceTree = "<group>";
		};
		B9FB2DCD2086538E00BC2FB3 /* Loader */ = {
			isa = PBXGroup;
			children = (
				B9FB2DCE2086538E00BC2FB3 /* Graph.swift */,
				B9FB2DCF2086538E00BC2FB3 /* GraphLoadingError.swift */,
				B9FB2DD02086538E00BC2FB3 /* GraphManifestLoader.swift */,
				B9FB2DD12086538E00BC2FB3 /* GraphNode.swift */,
				B9FB2DD22086538E00BC2FB3 /* GraphLoader.swift */,
				B9FB2DD32086538E00BC2FB3 /* GraphLoaderContext.swift */,
				B9FB2DD42086538E00BC2FB3 /* GraphLoaderCache.swift */,
				B95895FE208A37B300F00ACF /* GraphJSONInitiatable.swift */,
				B958960A208B578700F00ACF /* GraphCircularDetector.swift */,
				B99D5D4320B5C8A400249856 /* GraphModuleLoader.swift */,
			);
			path = Loader;
			sourceTree = "<group>";
		};
		B9FB9CF02066B71700F13FFA /* keys */ = {
			isa = PBXGroup;
			children = (
				B9FB9CF22066B71700F13FFA /* dsa_pub.pem */,
			);
			path = keys;
			sourceTree = "<group>";
		};
		B9FB9CF52066D04C00F13FFA /* Utils */ = {
			isa = PBXGroup;
			children = (
				3D92B77E20A821AA006711E5 /* Mocks */,
				3D4C0BA320A81828003D09B0 /* CommandCheckTests.swift */,
<<<<<<< HEAD
				F5E363E820B3718500D678C6 /* UserInputRequesterTests.swift */,
=======
				B99D5D4B20B85A1400249856 /* FileAggregatorTests.swift */,
>>>>>>> 0e01aa5c
			);
			path = Utils;
			sourceTree = "<group>";
		};
		B9FB9D262066D5F400F13FFA /* Commands */ = {
			isa = PBXGroup;
			children = (
				3D92B78120A82821006711E5 /* Mocks */,
				B9E2DCBA2088E0B50061DF86 /* UpdateCommandTests.swift */,
				B9E2DCC32088EEFC0061DF86 /* CommandRegistryTests.swift */,
				B9E2DCC72089B78D0061DF86 /* DumpCommandTests.swift */,
				B9F1EDCE208CD0B800477835 /* InitCommandTests.swift */,
				B9157D5220A24B4300C2EEBA /* VersionCommandTests.swift */,
				3D92B80320AABC3A006711E5 /* GenerateCommandTests.swift */,
				B92122D720AF3951009C4691 /* CreateIssueCommandTests.swift */,
			);
			path = Commands;
			sourceTree = "<group>";
		};
/* End PBXGroup section */

/* Begin PBXNativeTarget section */
		B915ECF5206395DA004B6630 /* xpm */ = {
			isa = PBXNativeTarget;
			buildConfigurationList = B915ECFA206395DA004B6630 /* Build configuration list for PBXNativeTarget "xpm" */;
			buildPhases = (
				B915ECF2206395DA004B6630 /* Sources */,
				B915ECF3206395DA004B6630 /* Frameworks */,
			);
			buildRules = (
			);
			dependencies = (
				B9E65C9D208F919800A9D7AC /* PBXTargetDependency */,
			);
			name = xpm;
			productName = xpm;
			productReference = B915ECF6206395DA004B6630 /* xpm */;
			productType = "com.apple.product-type.tool";
		};
		B915ED192063AFBC004B6630 /* xpmKit */ = {
			isa = PBXNativeTarget;
			buildConfigurationList = B915ED352063AFBD004B6630 /* Build configuration list for PBXNativeTarget "xpmKit" */;
			buildPhases = (
				B915ED152063AFBC004B6630 /* Sources */,
				B915ED162063AFBC004B6630 /* Frameworks */,
				B918A2322093756700E64FBE /* Swift lint */,
			);
			buildRules = (
			);
			dependencies = (
			);
			name = xpmKit;
			productName = xpmKit;
			productReference = B915ED1A2063AFBC004B6630 /* xpmKit.framework */;
			productType = "com.apple.product-type.framework";
		};
		B915ED212063AFBC004B6630 /* xpmKitTests */ = {
			isa = PBXNativeTarget;
			buildConfigurationList = B915ED362063AFBD004B6630 /* Build configuration list for PBXNativeTarget "xpmKitTests" */;
			buildPhases = (
				B915ED1E2063AFBC004B6630 /* Sources */,
				B915ED1F2063AFBC004B6630 /* Frameworks */,
				B915ED202063AFBC004B6630 /* Resources */,
				B9FB9D072066D18400F13FFA /* Embed Frameworks */,
			);
			buildRules = (
			);
			dependencies = (
				B915ED252063AFBC004B6630 /* PBXTargetDependency */,
			);
			name = xpmKitTests;
			productName = xpmKitTests;
			productReference = B915ED222063AFBC004B6630 /* xpmKitTests.xctest */;
			productType = "com.apple.product-type.bundle.unit-test";
		};
		B94C7F962062B829009BF596 /* xpm */ = {
			isa = PBXNativeTarget;
			buildConfigurationList = B94C7FB02062B82A009BF596 /* Build configuration list for PBXNativeTarget "xpm" */;
			buildPhases = (
				B94C7F932062B829009BF596 /* Sources */,
				B94C7F942062B829009BF596 /* Frameworks */,
				B94C7F952062B829009BF596 /* Resources */,
				B9FDBF33206423460010BC33 /* Embed Frameworks */,
				B9B80AB0206AAFC30057482B /* Copy CLIs */,
				B91834CF207CEB00008935B4 /* Copy ProjectDescription Framework */,
				B918A22F209365E900E64FBE /* Upload symbols to sentry */,
			);
			buildRules = (
			);
			dependencies = (
				B9B80AB3206AB4630057482B /* PBXTargetDependency */,
				B915ED2E2063AFBD004B6630 /* PBXTargetDependency */,
			);
			name = xpm;
			productName = xpm;
			productReference = B94C7F972062B829009BF596 /* xpm.app */;
			productType = "com.apple.product-type.application";
		};
		B9A9EDEE20C0638A00648396 /* xpm-embed */ = {
			isa = PBXNativeTarget;
			buildConfigurationList = B9A9EDF320C0638A00648396 /* Build configuration list for PBXNativeTarget "xpm-embed" */;
			buildPhases = (
				B9A9EDEB20C0638A00648396 /* Sources */,
				B9A9EDEC20C0638A00648396 /* Frameworks */,
				B9A9EDED20C0638A00648396 /* CopyFiles */,
			);
			buildRules = (
			);
			dependencies = (
				B9A9EDF720C063CA00648396 /* PBXTargetDependency */,
			);
			name = "xpm-embed";
			productName = "xpm-embed";
			productReference = B9A9EDEF20C0638A00648396 /* xpm-embed */;
			productType = "com.apple.product-type.tool";
		};
/* End PBXNativeTarget section */

/* Begin PBXProject section */
		B94C7F8F2062B829009BF596 /* Project object */ = {
			isa = PBXProject;
			attributes = {
				LastSwiftUpdateCheck = 0930;
				LastUpgradeCheck = 0930;
				ORGANIZATIONNAME = ppinera.es;
				TargetAttributes = {
					B915ECF5206395DA004B6630 = {
						CreatedOnToolsVersion = 9.2;
						ProvisioningStyle = Automatic;
					};
					B915ED192063AFBC004B6630 = {
						CreatedOnToolsVersion = 9.2;
						LastSwiftMigration = 0920;
						ProvisioningStyle = Automatic;
					};
					B915ED212063AFBC004B6630 = {
						CreatedOnToolsVersion = 9.2;
						ProvisioningStyle = Automatic;
						TestTargetID = B94C7F962062B829009BF596;
					};
					B94C7F962062B829009BF596 = {
						CreatedOnToolsVersion = 9.2;
						ProvisioningStyle = Automatic;
						SystemCapabilities = {
							com.apple.Sandbox = {
								enabled = 1;
							};
						};
					};
					B9A9EDEE20C0638A00648396 = {
						CreatedOnToolsVersion = 9.3.1;
						ProvisioningStyle = Automatic;
					};
				};
			};
			buildConfigurationList = B94C7F922062B829009BF596 /* Build configuration list for PBXProject "App" */;
			compatibilityVersion = "Xcode 8.0";
			developmentRegion = en;
			hasScannedForEncodings = 0;
			knownRegions = (
				en,
				Base,
			);
			mainGroup = B94C7F8E2062B829009BF596;
			productRefGroup = B94C7F982062B829009BF596 /* Products */;
			projectDirPath = "";
			projectRoot = "";
			targets = (
				B94C7F962062B829009BF596 /* xpm */,
				B915ECF5206395DA004B6630 /* xpm */,
				B9A9EDEE20C0638A00648396 /* xpm-embed */,
				B915ED192063AFBC004B6630 /* xpmKit */,
				B915ED212063AFBC004B6630 /* xpmKitTests */,
			);
		};
/* End PBXProject section */

/* Begin PBXResourcesBuildPhase section */
		B915ED202063AFBC004B6630 /* Resources */ = {
			isa = PBXResourcesBuildPhase;
			buildActionMask = 2147483647;
			files = (
			);
			runOnlyForDeploymentPostprocessing = 0;
		};
		B94C7F952062B829009BF596 /* Resources */ = {
			isa = PBXResourcesBuildPhase;
			buildActionMask = 2147483647;
			files = (
				B94C7FC12062B8A8009BF596 /* Assets.xcassets in Resources */,
				B9013DD8206FF40B007B1A34 /* dsa_pub.pem in Resources */,
				B94C7FC22062B8A8009BF596 /* MainMenu.xib in Resources */,
			);
			runOnlyForDeploymentPostprocessing = 0;
		};
/* End PBXResourcesBuildPhase section */

/* Begin PBXShellScriptBuildPhase section */
		B91834CF207CEB00008935B4 /* Copy ProjectDescription Framework */ = {
			isa = PBXShellScriptBuildPhase;
			buildActionMask = 2147483647;
			files = (
			);
			inputPaths = (
				"$(BUILT_PRODUCTS_DIR)/ProjectDescription.framework",
			);
			name = "Copy ProjectDescription Framework";
			outputPaths = (
				"$(BUILT_PRODUCTS_DIR)/$(FRAMEWORKS_FOLDER_PATH)/ProjectDescription.framework",
			);
			runOnlyForDeploymentPostprocessing = 0;
			shellPath = /bin/sh;
			shellScript = "${SRCROOT}/scripts/copy-framework.sh ProjectDescription.framework";
		};
		B918A22F209365E900E64FBE /* Upload symbols to sentry */ = {
			isa = PBXShellScriptBuildPhase;
			buildActionMask = 2147483647;
			files = (
			);
			inputPaths = (
			);
			name = "Upload symbols to sentry";
			outputPaths = (
			);
			runOnlyForDeploymentPostprocessing = 0;
			shellPath = /bin/sh;
			shellScript = "if which sentry-cli >/dev/null; then\nexport SENTRY_ORG=xpm\nexport SENTRY_PROJECT=app\nERROR=$(bin/sentry-cli upload-dsym 2>&1 >/dev/null)\nif [ ! $? -eq 0 ]; then\necho \"warning: sentry-cli - $ERROR\"\nfi\nelse\necho \"warning: sentry-cli not installed, download from https://github.com/getsentry/sentry-cli/releases\"\nfi";
		};
		B918A2322093756700E64FBE /* Swift lint */ = {
			isa = PBXShellScriptBuildPhase;
			buildActionMask = 2147483647;
			files = (
			);
			inputPaths = (
			);
			name = "Swift lint";
			outputPaths = (
			);
			runOnlyForDeploymentPostprocessing = 0;
			shellPath = /bin/sh;
			shellScript = "if which swiftlint >/dev/null; then\nswiftlint\nelse\necho \"warning: SwiftLint not installed, download from https://github.com/realm/SwiftLint\"\nfi";
		};
/* End PBXShellScriptBuildPhase section */

/* Begin PBXSourcesBuildPhase section */
		B915ECF2206395DA004B6630 /* Sources */ = {
			isa = PBXSourcesBuildPhase;
			buildActionMask = 2147483647;
			files = (
				B915ED392063B03C004B6630 /* main.swift in Sources */,
			);
			runOnlyForDeploymentPostprocessing = 0;
		};
		B915ED152063AFBC004B6630 /* Sources */ = {
			isa = PBXSourcesBuildPhase;
			buildActionMask = 2147483647;
			files = (
				B9A9EDE920C062CD00648396 /* Embeddable.swift in Sources */,
				B9B629AC20864E3A00EE9E07 /* FileHandler.swift in Sources */,
				B9553DEA2090690000050311 /* Shell.swift in Sources */,
				B99D5D4A20B847FC00249856 /* FileAggregator.swift in Sources */,
				B9F1EE00208E2D7F00477835 /* FatalError.swift in Sources */,
				F5F439DA20B228D300AFBB90 /* UserInputRequester.swift in Sources */,
				B95895F3208A2ACF00F00ACF /* ProjectGenerator.swift in Sources */,
				B9FB2DE52086544900BC2FB3 /* Workspace.swift in Sources */,
				3D92B80B20AAFC2D006711E5 /* ProjectFileElements.swift in Sources */,
				B9B629C120864E7D00EE9E07 /* DumpCommand.swift in Sources */,
				B9A9EDEA20C062CD00648396 /* FrameworkEmbedder.swift in Sources */,
				B9A9EDE820C062CD00648396 /* XcodeBuild.swift in Sources */,
				3D92B79320A83BC3006711E5 /* ProjectGroups.swift in Sources */,
				3D4C0BA220A6ED37003D09B0 /* CommandCheck.swift in Sources */,
				B9FB2DDF208653E000BC2FB3 /* GraphNode.swift in Sources */,
				B9FB2DEB2086544900BC2FB3 /* Product.swift in Sources */,
				B9B629C020864E7D00EE9E07 /* UpdateCommand.swift in Sources */,
				B9B629BC20864E7000EE9E07 /* String+Error.swift in Sources */,
				3D4C0B8820A6507B003D09B0 /* ConfigGenerator.swift in Sources */,
				B9B629B920864E5400EE9E07 /* XcodeRepresentable.swift in Sources */,
				B9B629B420864E4700EE9E07 /* SPUUpdater+CommandLine.swift in Sources */,
				3D92B7E920A857D9006711E5 /* GenerationOptions.swift in Sources */,
				B9FB2DE32086542F00BC2FB3 /* Target.swift in Sources */,
				B9553DF12092181500050311 /* Context.swift in Sources */,
				3D4C0B9C20A6C470003D09B0 /* FileGenerator.swift in Sources */,
				B9B629CE20864E9800EE9E07 /* BuildConfiguration.swift in Sources */,
				B9FB2DDE208653DD00BC2FB3 /* GraphLoaderCache.swift in Sources */,
				B9B629B620864E4700EE9E07 /* SPUStandardUpdaterController+App.swift in Sources */,
				B9FB2DE92086544900BC2FB3 /* Platform.swift in Sources */,
				3D7E6CE320AED84600360C02 /* ArgumentParserError+FatalError.swift in Sources */,
				B958960B208B578700F00ACF /* GraphCircularDetector.swift in Sources */,
				B9E2DC9C20872CD60061DF86 /* AbsolutePath+Extras.swift in Sources */,
				B9B629AF20864E3A00EE9E07 /* Signals.swift in Sources */,
				B9553DF5209228EB00050311 /* MockRersourceLocator.swift in Sources */,
				B9B629B520864E4700EE9E07 /* UpdateController.swift in Sources */,
				B9FB2DE2208653F900BC2FB3 /* GraphLoader.swift in Sources */,
				B9FB2DDC2086539A00BC2FB3 /* GraphLoadingError.swift in Sources */,
				B9FB2DE0208653EF00BC2FB3 /* GraphManifestLoader.swift in Sources */,
				B9E2DCA820876F8A0061DF86 /* Command.swift in Sources */,
				B9FB2DDD208653DA00BC2FB3 /* GraphLoaderContext.swift in Sources */,
				B9B59443209F5E2100C59DA2 /* VersionCommand.swift in Sources */,
				B9FB2DE82086544900BC2FB3 /* Settings.swift in Sources */,
				B9E2DCAA208774550061DF86 /* CommandRegistry.swift in Sources */,
				B95895F9208A2B7C00F00ACF /* TargetGenerator.swift in Sources */,
				B9B593C7209C13BE00C59DA2 /* ErrorHandler.swift in Sources */,
				B99D5D4420B5C8A400249856 /* GraphModuleLoader.swift in Sources */,
				B9B629AB20864E3A00EE9E07 /* Printer.swift in Sources */,
				B92122BD20AF372F009C4691 /* CreateIssueCommand.swift in Sources */,
				B95895F5208A2ADB00F00ACF /* GeneratorContext.swift in Sources */,
				B9F1EDCD208CBE1800477835 /* InitCommand.swift in Sources */,
				B9FB2DEA2086544900BC2FB3 /* BuildPhase.swift in Sources */,
				B9E2DCCD2089BF3B0061DF86 /* CommandsContext.swift in Sources */,
				B9553DF320921AF300050311 /* ResourceLocator.swift in Sources */,
				B9B629A920864E3A00EE9E07 /* Logger.swift in Sources */,
				B986BFED20BFD6910083BAB4 /* LinkGenerator.swift in Sources */,
				B9FB2DE72086544900BC2FB3 /* Project.swift in Sources */,
				B9FB2DE62086544900BC2FB3 /* Scheme.swift in Sources */,
				B9F1EDFD208D26B200477835 /* GraphValidator.swift in Sources */,
				B95895FB208A2FFB00F00ACF /* WorkspaceGenerator.swift in Sources */,
				B9589600208A37B700F00ACF /* GraphJSONInitiatable.swift in Sources */,
				B9E65C99208F8B2200A9D7AC /* GenerateCommand.swift in Sources */,
				3D7E6CDF20AEC69F00360C02 /* BuildPhaseGenerator.swift in Sources */,
				B9F1EDF8208D22D900477835 /* TargetValidator.swift in Sources */,
				B9B6299F20864E2300EE9E07 /* Constants.swift in Sources */,
				B9F1EDF6208D228600477835 /* ProjectValidator.swift in Sources */,
				B9FB2DCA2086527B00BC2FB3 /* BuildFile.swift in Sources */,
				B9FB2DE1208653F500BC2FB3 /* Graph.swift in Sources */,
			);
			runOnlyForDeploymentPostprocessing = 0;
		};
		B915ED1E2063AFBC004B6630 /* Sources */ = {
			isa = PBXSourcesBuildPhase;
			buildActionMask = 2147483647;
			files = (
				B9E2DC9620872B3A0061DF86 /* MockGraphLoaderCache.swift in Sources */,
				B9E2DC9520872B300061DF86 /* MockUpdateController.swift in Sources */,
				B92A13FA20B03CB2007C9D88 /* BuildFileTests.swift in Sources */,
				B9E2DC9D20872D3B0061DF86 /* MockPrinter.swift in Sources */,
				3D92B80720AABE55006711E5 /* MockGraphLoader.swift in Sources */,
				B9B5943B209C176C00C59DA2 /* ErrorHandlerTests.swift in Sources */,
				B9589604208A405D00F00ACF /* ProductTests .swift in Sources */,
				B9E2DCC42088EEFC0061DF86 /* CommandRegistryTests.swift in Sources */,
				B92BF9FE2075608B00EE4EBD /* Data+TestData.swift in Sources */,
				3D7E6C6220AC79DD00360C02 /* ProjectFileElementsTests.swift in Sources */,
				B9F1EDEF208D1DB200477835 /* BuildPhase+TestData.swift in Sources */,
				B9F1EDF1208D1F0F00477835 /* Settings+TestData.swift in Sources */,
				3D92B77D20A821A6006711E5 /* MockCommandCheck.swift in Sources */,
				B9F1EDD5208D080C00477835 /* GraphManifestLoaderTests.swift in Sources */,
				B9E2DCC62088F0970061DF86 /* MockCommand.swift in Sources */,
				B9C1B10720C1A66900E897FB /* EmbeddableTests.swift in Sources */,
				3D92B79120A82A82006711E5 /* Graph+TestData.swift in Sources */,
				B97DDE9C20B448250052EB48 /* GraphTests.swift in Sources */,
				B9E2DC9420872B190061DF86 /* BuildConfigurationTests.swift in Sources */,
				B9F1EDED208D1CFE00477835 /* Target+TestData.swift in Sources */,
				3D92B77B20A818CD006711E5 /* CommandCheckTests.swift in Sources */,
				B9F1EDD3208CD2E200477835 /* ShellCompletion+Equatable.swift in Sources */,
				B9F1EDFB208D24F700477835 /* ProjectValidatorTests.swift in Sources */,
				B918A2312093680600E64FBE /* MockErrorHandler.swift in Sources */,
				B919C5C420B46D010041162E /* TargetGeneratorTests.swift in Sources */,
				B9E2DC9720872B5D0061DF86 /* MockManifestLoader.swift in Sources */,
				3D92B80920AABEC7006711E5 /* MockWorkspaceGenerator.swift in Sources */,
				B9E2DCC82089B78D0061DF86 /* DumpCommandTests.swift in Sources */,
				3D92B78E20A8298F006711E5 /* ConfigGeneratorTests.swift in Sources */,
				B9E2DCA32087651D0061DF86 /* Project+TestData.swift in Sources */,
				B9C1B10920C28A9E00E897FB /* FrameworkEmbedderTests.swift in Sources */,
				B9F1EDCF208CD0B800477835 /* InitCommandTests.swift in Sources */,
				B9F1EDF3208D200C00477835 /* Scheme+TestData.swift in Sources */,
				B9553DEF2090F6EC00050311 /* MockShell.swift in Sources */,
				3D7E6CE120AECC9B00360C02 /* BuildPhaseGeneratorTests.swift in Sources */,
				B9E2DC9920872C0F0061DF86 /* MockFileHandler.swift in Sources */,
				B9589609208B4E8E00F00ACF /* MockProjectGenerator.swift in Sources */,
				B99D5D4620B6878400249856 /* MockGraphModuleLoader.swift in Sources */,
				B9BF673420C58B5500B0E7A1 /* LinkGeneratorTests.swift in Sources */,
				B99D5D4820B6C87B00249856 /* GraphModuleLoaderTests.swift in Sources */,
				B9E2DC9F20872D450061DF86 /* MockLogger.swift in Sources */,
				3D92B7E720A84888006711E5 /* ProjectGroupsTests.swift in Sources */,
				3D92B78020A823FF006711E5 /* NSError+TestData.swift in Sources */,
				B9157D5320A24B4300C2EEBA /* VersionCommandTests.swift in Sources */,
				B9F1EDD1208CD18100477835 /* AargumentParser+TestData.swift in Sources */,
				B99D5D4C20B85A1400249856 /* FileAggregatorTests.swift in Sources */,
				B9E2DCBB2088E0B50061DF86 /* UpdateCommandTests.swift in Sources */,
				B9553DEC2090F62C00050311 /* GraphNodeTests.swift in Sources */,
				F5E363E920B3718500D678C6 /* UserInputRequesterTests.swift in Sources */,
				66F6DC2FC19AB1F6D332D8E8 /* ArgumentParserResult+TestData.swift in Sources */,
				B9589607208B4E4700F00ACF /* WorkspaceGeneratorTests.swift in Sources */,
				B92122D820AF3951009C4691 /* CreateIssueCommandTests.swift in Sources */,
				B9589602208A3CBA00F00ACF /* PlatformTests.swift in Sources */,
				B958960D208B607400F00ACF /* GraphCircularDetectorTests.swift in Sources */,
				879E6B7320B2B0E1006AA410 /* MockUserInputRequester.swift in Sources */,
				3D92B80520AABC3A006711E5 /* GenerateCommandTests.swift in Sources */,
				B95895FD208A361D00F00ACF /* GraphLoadingErrorTests.swift in Sources */,
			);
			runOnlyForDeploymentPostprocessing = 0;
		};
		B94C7F932062B829009BF596 /* Sources */ = {
			isa = PBXSourcesBuildPhase;
			buildActionMask = 2147483647;
			files = (
				B94C7FC62062B8A8009BF596 /* AppDelegate.swift in Sources */,
			);
			runOnlyForDeploymentPostprocessing = 0;
		};
		B9A9EDEB20C0638A00648396 /* Sources */ = {
			isa = PBXSourcesBuildPhase;
			buildActionMask = 2147483647;
			files = (
				B9A9EDF220C0638A00648396 /* main.swift in Sources */,
			);
			runOnlyForDeploymentPostprocessing = 0;
		};
/* End PBXSourcesBuildPhase section */

/* Begin PBXTargetDependency section */
		B915ED252063AFBC004B6630 /* PBXTargetDependency */ = {
			isa = PBXTargetDependency;
			target = B915ED192063AFBC004B6630 /* xpmKit */;
			targetProxy = B915ED242063AFBC004B6630 /* PBXContainerItemProxy */;
		};
		B915ED2E2063AFBD004B6630 /* PBXTargetDependency */ = {
			isa = PBXTargetDependency;
			target = B915ED192063AFBC004B6630 /* xpmKit */;
			targetProxy = B915ED2D2063AFBD004B6630 /* PBXContainerItemProxy */;
		};
		B9A9EDF720C063CA00648396 /* PBXTargetDependency */ = {
			isa = PBXTargetDependency;
			target = B915ED192063AFBC004B6630 /* xpmKit */;
			targetProxy = B9A9EDF620C063CA00648396 /* PBXContainerItemProxy */;
		};
		B9B80AB3206AB4630057482B /* PBXTargetDependency */ = {
			isa = PBXTargetDependency;
			target = B915ECF5206395DA004B6630 /* xpm */;
			targetProxy = B9B80AB2206AB4630057482B /* PBXContainerItemProxy */;
		};
		B9E65C9D208F919800A9D7AC /* PBXTargetDependency */ = {
			isa = PBXTargetDependency;
			target = B915ED192063AFBC004B6630 /* xpmKit */;
			targetProxy = B9E65C9C208F919800A9D7AC /* PBXContainerItemProxy */;
		};
/* End PBXTargetDependency section */

/* Begin PBXVariantGroup section */
		B94C7FB82062B8A7009BF596 /* MainMenu.xib */ = {
			isa = PBXVariantGroup;
			children = (
				B94C7FB92062B8A7009BF596 /* Base */,
			);
			name = MainMenu.xib;
			sourceTree = "<group>";
		};
/* End PBXVariantGroup section */

/* Begin XCBuildConfiguration section */
		B915ECFB206395DA004B6630 /* Debug */ = {
			isa = XCBuildConfiguration;
			buildSettings = {
				DYLIB_INSTALL_NAME_BASE = "@rpath";
				FRAMEWORK_SEARCH_PATHS = (
					"$(inherited)",
					"$(PROJECT_DIR)/App/Frameworks",
				);
				LD_RUNPATH_SEARCH_PATHS = "$(TOOLCHAIN_DIR)/usr/lib/swift/macosx @executable_path @executable_path/../Frameworks $(PROJECT_DIR)/App/Frameworks $(inherited)";
				OTHER_SWIFT_FLAGS = "$(inherited) -DXcode";
				PRODUCT_NAME = "$(TARGET_NAME)";
				SKIP_INSTALL = YES;
				SWIFT_FORCE_DYNAMIC_LINK_STDLIB = YES;
				SWIFT_FORCE_STATIC_LINK_STDLIB = NO;
				SWIFT_VERSION = 4.0;
			};
			name = Debug;
		};
		B915ECFC206395DA004B6630 /* Release */ = {
			isa = XCBuildConfiguration;
			buildSettings = {
				DYLIB_INSTALL_NAME_BASE = "@rpath";
				FRAMEWORK_SEARCH_PATHS = (
					"$(inherited)",
					"$(PROJECT_DIR)/App/Frameworks",
				);
				LD_RUNPATH_SEARCH_PATHS = "$(TOOLCHAIN_DIR)/usr/lib/swift/macosx @executable_path @executable_path/../Frameworks $(PROJECT_DIR)/App/Frameworks $(inherited)";
				OTHER_SWIFT_FLAGS = "$(inherited) -DXcode";
				PRODUCT_NAME = "$(TARGET_NAME)";
				SKIP_INSTALL = YES;
				SWIFT_FORCE_DYNAMIC_LINK_STDLIB = YES;
				SWIFT_FORCE_STATIC_LINK_STDLIB = NO;
				SWIFT_VERSION = 4.0;
			};
			name = Release;
		};
		B915ED312063AFBD004B6630 /* Debug */ = {
			isa = XCBuildConfiguration;
			buildSettings = {
				CLANG_ENABLE_MODULES = YES;
				COMBINE_HIDPI_IMAGES = YES;
				CURRENT_PROJECT_VERSION = 1;
				DEFINES_MODULE = YES;
				DYLIB_COMPATIBILITY_VERSION = 1;
				DYLIB_CURRENT_VERSION = 1;
				DYLIB_INSTALL_NAME_BASE = "@rpath";
				FRAMEWORK_SEARCH_PATHS = (
					"$(inherited)",
					"$(PROJECT_DIR)/App/Frameworks",
				);
				FRAMEWORK_VERSION = A;
				INFOPLIST_FILE = App/xpmKit/Info.plist;
				INSTALL_PATH = "$(LOCAL_LIBRARY_DIR)/Frameworks";
				LD_RUNPATH_SEARCH_PATHS = "$(inherited) @executable_path/../Frameworks @loader_path/Frameworks";
				PRODUCT_BUNDLE_IDENTIFIER = es.ppinera.xpmKit;
				PRODUCT_NAME = "$(TARGET_NAME:c99extidentifier)";
				SKIP_INSTALL = YES;
				SWIFT_OPTIMIZATION_LEVEL = "-Onone";
				SWIFT_VERSION = 4.0;
				VERSIONING_SYSTEM = "apple-generic";
				VERSION_INFO_PREFIX = "";
			};
			name = Debug;
		};
		B915ED322063AFBD004B6630 /* Release */ = {
			isa = XCBuildConfiguration;
			buildSettings = {
				CLANG_ENABLE_MODULES = YES;
				COMBINE_HIDPI_IMAGES = YES;
				CURRENT_PROJECT_VERSION = 1;
				DEFINES_MODULE = YES;
				DYLIB_COMPATIBILITY_VERSION = 1;
				DYLIB_CURRENT_VERSION = 1;
				DYLIB_INSTALL_NAME_BASE = "@rpath";
				FRAMEWORK_SEARCH_PATHS = (
					"$(inherited)",
					"$(PROJECT_DIR)/App/Frameworks",
				);
				FRAMEWORK_VERSION = A;
				INFOPLIST_FILE = App/xpmKit/Info.plist;
				INSTALL_PATH = "$(LOCAL_LIBRARY_DIR)/Frameworks";
				LD_RUNPATH_SEARCH_PATHS = "$(inherited) @executable_path/../Frameworks @loader_path/Frameworks";
				PRODUCT_BUNDLE_IDENTIFIER = es.ppinera.xpmKit;
				PRODUCT_NAME = "$(TARGET_NAME:c99extidentifier)";
				SKIP_INSTALL = YES;
				SWIFT_VERSION = 4.0;
				VERSIONING_SYSTEM = "apple-generic";
				VERSION_INFO_PREFIX = "";
			};
			name = Release;
		};
		B915ED332063AFBD004B6630 /* Debug */ = {
			isa = XCBuildConfiguration;
			buildSettings = {
				ALWAYS_EMBED_SWIFT_STANDARD_LIBRARIES = YES;
				COMBINE_HIDPI_IMAGES = YES;
				FRAMEWORK_SEARCH_PATHS = (
					"$(inherited)",
					"$(PROJECT_DIR)/App/Frameworks",
				);
				INFOPLIST_FILE = App/xpmKit/Tests.plist;
				LD_RUNPATH_SEARCH_PATHS = "$(inherited) @executable_path/../Frameworks @loader_path/../Frameworks";
				PRODUCT_BUNDLE_IDENTIFIER = es.ppinera.xpmKitTests;
				PRODUCT_NAME = "$(TARGET_NAME)";
				SWIFT_VERSION = 4.0;
			};
			name = Debug;
		};
		B915ED342063AFBD004B6630 /* Release */ = {
			isa = XCBuildConfiguration;
			buildSettings = {
				ALWAYS_EMBED_SWIFT_STANDARD_LIBRARIES = YES;
				COMBINE_HIDPI_IMAGES = YES;
				FRAMEWORK_SEARCH_PATHS = (
					"$(inherited)",
					"$(PROJECT_DIR)/App/Frameworks",
				);
				INFOPLIST_FILE = App/xpmKit/Tests.plist;
				LD_RUNPATH_SEARCH_PATHS = "$(inherited) @executable_path/../Frameworks @loader_path/../Frameworks";
				PRODUCT_BUNDLE_IDENTIFIER = es.ppinera.xpmKitTests;
				PRODUCT_NAME = "$(TARGET_NAME)";
				SWIFT_VERSION = 4.0;
			};
			name = Release;
		};
		B94C7FAE2062B82A009BF596 /* Debug */ = {
			isa = XCBuildConfiguration;
			buildSettings = {
				ALWAYS_SEARCH_USER_PATHS = NO;
				BUGSNAG_API_KEY = "$(BUGSNAG_API_KEY)";
				CLANG_ANALYZER_NONNULL = YES;
				CLANG_ANALYZER_NUMBER_OBJECT_CONVERSION = YES_AGGRESSIVE;
				CLANG_CXX_LANGUAGE_STANDARD = "gnu++14";
				CLANG_CXX_LIBRARY = "libc++";
				CLANG_ENABLE_MODULES = YES;
				CLANG_ENABLE_OBJC_ARC = YES;
				CLANG_WARN_BLOCK_CAPTURE_AUTORELEASING = YES;
				CLANG_WARN_BOOL_CONVERSION = YES;
				CLANG_WARN_COMMA = YES;
				CLANG_WARN_CONSTANT_CONVERSION = YES;
				CLANG_WARN_DEPRECATED_OBJC_IMPLEMENTATIONS = YES;
				CLANG_WARN_DIRECT_OBJC_ISA_USAGE = YES_ERROR;
				CLANG_WARN_DOCUMENTATION_COMMENTS = YES;
				CLANG_WARN_EMPTY_BODY = YES;
				CLANG_WARN_ENUM_CONVERSION = YES;
				CLANG_WARN_INFINITE_RECURSION = YES;
				CLANG_WARN_INT_CONVERSION = YES;
				CLANG_WARN_NON_LITERAL_NULL_CONVERSION = YES;
				CLANG_WARN_OBJC_IMPLICIT_RETAIN_SELF = YES;
				CLANG_WARN_OBJC_LITERAL_CONVERSION = YES;
				CLANG_WARN_OBJC_ROOT_CLASS = YES_ERROR;
				CLANG_WARN_RANGE_LOOP_ANALYSIS = YES;
				CLANG_WARN_STRICT_PROTOTYPES = YES;
				CLANG_WARN_SUSPICIOUS_MOVE = YES;
				CLANG_WARN_UNGUARDED_AVAILABILITY = YES_AGGRESSIVE;
				CLANG_WARN_UNREACHABLE_CODE = YES;
				CLANG_WARN__DUPLICATE_METHOD_MATCH = YES;
				COPY_PHASE_STRIP = NO;
				DEBUG_INFORMATION_FORMAT = dwarf;
				ENABLE_STRICT_OBJC_MSGSEND = YES;
				ENABLE_TESTABILITY = YES;
				GCC_C_LANGUAGE_STANDARD = gnu11;
				GCC_DYNAMIC_NO_PIC = NO;
				GCC_NO_COMMON_BLOCKS = YES;
				GCC_OPTIMIZATION_LEVEL = 0;
				GCC_PREPROCESSOR_DEFINITIONS = (
					"DEBUG=1",
					"$(inherited)",
				);
				GCC_WARN_64_TO_32_BIT_CONVERSION = YES;
				GCC_WARN_ABOUT_RETURN_TYPE = YES_ERROR;
				GCC_WARN_UNDECLARED_SELECTOR = YES;
				GCC_WARN_UNINITIALIZED_AUTOS = YES_AGGRESSIVE;
				GCC_WARN_UNUSED_FUNCTION = YES;
				GCC_WARN_UNUSED_VARIABLE = YES;
				MACOSX_DEPLOYMENT_TARGET = 10.13;
				MTL_ENABLE_DEBUG_INFO = YES;
				ONLY_ACTIVE_ARCH = YES;
				OTHER_SWIFT_FLAGS = "-Xcc -fmodule-map-file=$(SRCROOT)/.build/checkouts/swift-package-manager.git--5789260357088934756/Sources/clibc/include/module.modulemap";
				SDKROOT = macosx;
				SENTRY_DSN = "$(SENTRY_DSN)";
				SWIFT_ACTIVE_COMPILATION_CONDITIONS = DEBUG;
				SWIFT_OPTIMIZATION_LEVEL = "-Onone";
			};
			name = Debug;
		};
		B94C7FAF2062B82A009BF596 /* Release */ = {
			isa = XCBuildConfiguration;
			buildSettings = {
				ALWAYS_SEARCH_USER_PATHS = NO;
				BUGSNAG_API_KEY = "$(BUGSNAG_API_KEY)";
				CLANG_ANALYZER_NONNULL = YES;
				CLANG_ANALYZER_NUMBER_OBJECT_CONVERSION = YES_AGGRESSIVE;
				CLANG_CXX_LANGUAGE_STANDARD = "gnu++14";
				CLANG_CXX_LIBRARY = "libc++";
				CLANG_ENABLE_MODULES = YES;
				CLANG_ENABLE_OBJC_ARC = YES;
				CLANG_WARN_BLOCK_CAPTURE_AUTORELEASING = YES;
				CLANG_WARN_BOOL_CONVERSION = YES;
				CLANG_WARN_COMMA = YES;
				CLANG_WARN_CONSTANT_CONVERSION = YES;
				CLANG_WARN_DEPRECATED_OBJC_IMPLEMENTATIONS = YES;
				CLANG_WARN_DIRECT_OBJC_ISA_USAGE = YES_ERROR;
				CLANG_WARN_DOCUMENTATION_COMMENTS = YES;
				CLANG_WARN_EMPTY_BODY = YES;
				CLANG_WARN_ENUM_CONVERSION = YES;
				CLANG_WARN_INFINITE_RECURSION = YES;
				CLANG_WARN_INT_CONVERSION = YES;
				CLANG_WARN_NON_LITERAL_NULL_CONVERSION = YES;
				CLANG_WARN_OBJC_IMPLICIT_RETAIN_SELF = YES;
				CLANG_WARN_OBJC_LITERAL_CONVERSION = YES;
				CLANG_WARN_OBJC_ROOT_CLASS = YES_ERROR;
				CLANG_WARN_RANGE_LOOP_ANALYSIS = YES;
				CLANG_WARN_STRICT_PROTOTYPES = YES;
				CLANG_WARN_SUSPICIOUS_MOVE = YES;
				CLANG_WARN_UNGUARDED_AVAILABILITY = YES_AGGRESSIVE;
				CLANG_WARN_UNREACHABLE_CODE = YES;
				CLANG_WARN__DUPLICATE_METHOD_MATCH = YES;
				COPY_PHASE_STRIP = NO;
				DEBUG_INFORMATION_FORMAT = "dwarf-with-dsym";
				ENABLE_NS_ASSERTIONS = NO;
				ENABLE_STRICT_OBJC_MSGSEND = YES;
				GCC_C_LANGUAGE_STANDARD = gnu11;
				GCC_NO_COMMON_BLOCKS = YES;
				GCC_WARN_64_TO_32_BIT_CONVERSION = YES;
				GCC_WARN_ABOUT_RETURN_TYPE = YES_ERROR;
				GCC_WARN_UNDECLARED_SELECTOR = YES;
				GCC_WARN_UNINITIALIZED_AUTOS = YES_AGGRESSIVE;
				GCC_WARN_UNUSED_FUNCTION = YES;
				GCC_WARN_UNUSED_VARIABLE = YES;
				MACOSX_DEPLOYMENT_TARGET = 10.13;
				MTL_ENABLE_DEBUG_INFO = NO;
				OTHER_SWIFT_FLAGS = "-Xcc -fmodule-map-file=$(SRCROOT)/.build/checkouts/swift-package-manager.git--5789260357088934756/Sources/clibc/include/module.modulemap";
				SDKROOT = macosx;
				SENTRY_DSN = "$(SENTRY_DSN)";
				SWIFT_OPTIMIZATION_LEVEL = "-Owholemodule";
			};
			name = Release;
		};
		B94C7FB12062B82A009BF596 /* Debug */ = {
			isa = XCBuildConfiguration;
			buildSettings = {
				ALWAYS_EMBED_SWIFT_STANDARD_LIBRARIES = YES;
				ASSETCATALOG_COMPILER_APPICON_NAME = AppIcon;
				BUGSNAG_API_KEY = "$(BUGSNAG_API_KEY)";
				CODE_SIGN_ENTITLEMENTS = App/xpm.entitlements;
				CODE_SIGN_IDENTITY = "Mac Developer";
				CODE_SIGN_STYLE = Automatic;
				COMBINE_HIDPI_IMAGES = YES;
				DEVELOPMENT_TEAM = PTS5FAP7XL;
				FRAMEWORK_SEARCH_PATHS = (
					"$(inherited)",
					"$(PROJECT_DIR)/App/Frameworks",
				);
				INFOPLIST_FILE = App/Info.plist;
				LD_RUNPATH_SEARCH_PATHS = "$(inherited) @executable_path/../Frameworks";
				LIBRARY_SEARCH_PATHS = (
					"$(inherited)",
					"$(PROJECT_DIR)/.build/x86_64-apple-macosx10.10/debug",
				);
				PRODUCT_BUNDLE_IDENTIFIER = es.ppinera.xpm;
				PRODUCT_NAME = "$(TARGET_NAME)";
				PROVISIONING_PROFILE = "";
				PROVISIONING_PROFILE_SPECIFIER = "";
				SWIFT_INCLUDE_PATHS = .build/debug/;
				SWIFT_VERSION = 4.0;
			};
			name = Debug;
		};
		B94C7FB22062B82A009BF596 /* Release */ = {
			isa = XCBuildConfiguration;
			buildSettings = {
				ALWAYS_EMBED_SWIFT_STANDARD_LIBRARIES = YES;
				ASSETCATALOG_COMPILER_APPICON_NAME = AppIcon;
				BUGSNAG_API_KEY = "$(BUGSNAG_API_KEY)";
				CODE_SIGN_ENTITLEMENTS = App/xpm.entitlements;
				CODE_SIGN_IDENTITY = "Mac Developer";
				CODE_SIGN_STYLE = Automatic;
				COMBINE_HIDPI_IMAGES = YES;
				DEVELOPMENT_TEAM = PTS5FAP7XL;
				FRAMEWORK_SEARCH_PATHS = (
					"$(inherited)",
					"$(PROJECT_DIR)/App/Frameworks",
				);
				INFOPLIST_FILE = App/Info.plist;
				LD_RUNPATH_SEARCH_PATHS = "$(inherited) @executable_path/../Frameworks";
				LIBRARY_SEARCH_PATHS = (
					"$(inherited)",
					"$(PROJECT_DIR)/.build/x86_64-apple-macosx10.10/debug",
				);
				PRODUCT_BUNDLE_IDENTIFIER = es.ppinera.xpm;
				PRODUCT_NAME = "$(TARGET_NAME)";
				PROVISIONING_PROFILE = "";
				PROVISIONING_PROFILE_SPECIFIER = "";
				SWIFT_INCLUDE_PATHS = .build/debug/;
				SWIFT_VERSION = 4.0;
			};
			name = Release;
		};
		B9A9EDF420C0638A00648396 /* Debug */ = {
			isa = XCBuildConfiguration;
			buildSettings = {
				CLANG_ENABLE_OBJC_WEAK = YES;
				CODE_SIGN_IDENTITY = "-";
				CODE_SIGN_STYLE = Automatic;
				FRAMEWORK_SEARCH_PATHS = "$(PROJECT_DIR)/App/Frameworks";
				LD_RUNPATH_SEARCH_PATHS = "$(TOOLCHAIN_DIR)/usr/lib/swift/macosx @executable_path @executable_path/../Frameworks $(PROJECT_DIR)/App/Frameworks $(inherited)";
				OTHER_SWIFT_FLAGS = "$(inherited) -DXcode";
				PRODUCT_NAME = "$(TARGET_NAME)";
				SWIFT_FORCE_DYNAMIC_LINK_STDLIB = YES;
				SWIFT_FORCE_STATIC_LINK_STDLIB = NO;
				SWIFT_VERSION = 4.0;
			};
			name = Debug;
		};
		B9A9EDF520C0638A00648396 /* Release */ = {
			isa = XCBuildConfiguration;
			buildSettings = {
				CLANG_ENABLE_OBJC_WEAK = YES;
				CODE_SIGN_IDENTITY = "-";
				CODE_SIGN_STYLE = Automatic;
				FRAMEWORK_SEARCH_PATHS = "$(PROJECT_DIR)/App/Frameworks";
				LD_RUNPATH_SEARCH_PATHS = "$(TOOLCHAIN_DIR)/usr/lib/swift/macosx @executable_path @executable_path/../Frameworks $(PROJECT_DIR)/App/Frameworks $(inherited)";
				OTHER_SWIFT_FLAGS = "$(inherited) -DXcode";
				PRODUCT_NAME = "$(TARGET_NAME)";
				SWIFT_FORCE_DYNAMIC_LINK_STDLIB = YES;
				SWIFT_FORCE_STATIC_LINK_STDLIB = NO;
				SWIFT_VERSION = 4.0;
			};
			name = Release;
		};
/* End XCBuildConfiguration section */

/* Begin XCConfigurationList section */
		B915ECFA206395DA004B6630 /* Build configuration list for PBXNativeTarget "xpm" */ = {
			isa = XCConfigurationList;
			buildConfigurations = (
				B915ECFB206395DA004B6630 /* Debug */,
				B915ECFC206395DA004B6630 /* Release */,
			);
			defaultConfigurationIsVisible = 0;
			defaultConfigurationName = Release;
		};
		B915ED352063AFBD004B6630 /* Build configuration list for PBXNativeTarget "xpmKit" */ = {
			isa = XCConfigurationList;
			buildConfigurations = (
				B915ED312063AFBD004B6630 /* Debug */,
				B915ED322063AFBD004B6630 /* Release */,
			);
			defaultConfigurationIsVisible = 0;
			defaultConfigurationName = Release;
		};
		B915ED362063AFBD004B6630 /* Build configuration list for PBXNativeTarget "xpmKitTests" */ = {
			isa = XCConfigurationList;
			buildConfigurations = (
				B915ED332063AFBD004B6630 /* Debug */,
				B915ED342063AFBD004B6630 /* Release */,
			);
			defaultConfigurationIsVisible = 0;
			defaultConfigurationName = Release;
		};
		B94C7F922062B829009BF596 /* Build configuration list for PBXProject "App" */ = {
			isa = XCConfigurationList;
			buildConfigurations = (
				B94C7FAE2062B82A009BF596 /* Debug */,
				B94C7FAF2062B82A009BF596 /* Release */,
			);
			defaultConfigurationIsVisible = 0;
			defaultConfigurationName = Release;
		};
		B94C7FB02062B82A009BF596 /* Build configuration list for PBXNativeTarget "xpm" */ = {
			isa = XCConfigurationList;
			buildConfigurations = (
				B94C7FB12062B82A009BF596 /* Debug */,
				B94C7FB22062B82A009BF596 /* Release */,
			);
			defaultConfigurationIsVisible = 0;
			defaultConfigurationName = Release;
		};
		B9A9EDF320C0638A00648396 /* Build configuration list for PBXNativeTarget "xpm-embed" */ = {
			isa = XCConfigurationList;
			buildConfigurations = (
				B9A9EDF420C0638A00648396 /* Debug */,
				B9A9EDF520C0638A00648396 /* Release */,
			);
			defaultConfigurationIsVisible = 0;
			defaultConfigurationName = Release;
		};
/* End XCConfigurationList section */
	};
	rootObject = B94C7F8F2062B829009BF596 /* Project object */;
}<|MERGE_RESOLUTION|>--- conflicted
+++ resolved
@@ -823,11 +823,8 @@
 				B9553DF02092181500050311 /* Context.swift */,
 				B9553DF220921AF300050311 /* ResourceLocator.swift */,
 				3D4C0BA120A6ED37003D09B0 /* CommandCheck.swift */,
-<<<<<<< HEAD
 				F5F439D920B228D300AFBB90 /* UserInputRequester.swift */,
-=======
 				B99D5D4920B847FC00249856 /* FileAggregator.swift */,
->>>>>>> 0e01aa5c
 			);
 			path = Utils;
 			sourceTree = "<group>";
@@ -959,11 +956,8 @@
 			children = (
 				3D92B77E20A821AA006711E5 /* Mocks */,
 				3D4C0BA320A81828003D09B0 /* CommandCheckTests.swift */,
-<<<<<<< HEAD
 				F5E363E820B3718500D678C6 /* UserInputRequesterTests.swift */,
-=======
 				B99D5D4B20B85A1400249856 /* FileAggregatorTests.swift */,
->>>>>>> 0e01aa5c
 			);
 			path = Utils;
 			sourceTree = "<group>";
