--- conflicted
+++ resolved
@@ -40,12 +40,9 @@
         .package(url: "https://github.com/apple/swift-tools-support-core", .upToNextMinor(from: "0.1.1")),
         .package(url: "https://github.com/apple/swift-argument-parser", .upToNextMajor(from: "0.0.6")),
         .package(url: "https://github.com/marmelroy/Zip.git", .upToNextMinor(from: "2.0.0")),
-<<<<<<< HEAD
+        .package(url: "https://github.com/SwiftDocOrg/GraphViz/", from: "0.1.0"),
         .package(url: "https://github.com/fortmarek/SwiftGen", .branch("stable")),
         .package(url: "https://github.com/fortmarek/StencilSwiftKit.git", .branch("stable")),
-=======
-        .package(url: "https://github.com/SwiftDocOrg/GraphViz/", from: "0.1.0"),
->>>>>>> 5ec5d205
     ],
     targets: [
         .target(
@@ -118,11 +115,7 @@
         ),
         .target(
             name: "TuistGenerator",
-<<<<<<< HEAD
-            dependencies: ["XcodeProj", "SwiftToolsSupport-auto", "TuistCore", "TuistSupport", "RxBlocking", "SwiftGenKit", "StencilSwiftKit"]
-=======
-            dependencies: ["XcodeProj", "SwiftToolsSupport-auto", "TuistCore", "TuistSupport", "RxBlocking", "GraphViz"]
->>>>>>> 5ec5d205
+            dependencies: ["XcodeProj", "SwiftToolsSupport-auto", "TuistCore", "TuistSupport", "RxBlocking", "GraphViz", "SwiftGenKit", "StencilSwiftKit"]
         ),
         .target(
             name: "TuistGeneratorTesting",
